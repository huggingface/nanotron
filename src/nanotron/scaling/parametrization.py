import math
from abc import abstractmethod
from enum import Enum, auto
from typing import Dict

from nanotron.config import Config, ModelArgs
from nanotron.config.models_config import InitScalingMethod
from nanotron.nn.layer_norm import LlamaRMSNorm, TritonRMSNorm
from nanotron.nn.moe import GroupedMLP, Router
from nanotron.parallel.tensor_parallel.nn import (
    TensorParallelColumnLinear,
    TensorParallelEmbedding,
    TensorParallelRowLinear,
)
from torch import nn
from torch.nn import init


class ParametrizationMethod(Enum):
    STANDARD = auto()
    SPECTRAL_MUP = auto()


class Parametrizator:
    def __init__(self, config: ModelArgs):
        self.config = config

    def parametrize(self, param_name: str, module: nn.Module):
        if not isinstance(module, tuple(self.MODULE_TO_PARAMETRIZE.keys())):
            raise Exception(f"Module {type(module)} with parameter {param_name} is not supported for initialization")

        if isinstance(module, GroupedMLP):
            assert 1 == 1

        return self.MODULE_TO_PARAMETRIZE[type(module)](param_name, module)


class StandardParametrizator(Parametrizator):
    def __init__(self, config: Config):
        super().__init__(config)
        self.MODULE_TO_PARAMETRIZE = {
            TensorParallelColumnLinear: self._parametrize_column_linear,
            # TODO: double check if correct initialization for grouped MLP
            TensorParallelRowLinear: self._parametrize_row_linear,
            TritonRMSNorm: self._parametrize_layer_norm,
            LlamaRMSNorm: self._parametrize_layer_norm,
            TensorParallelEmbedding: self._parametrize_embedding,
            # NOTE: MoE's specific initialization
            GroupedMLP: self._parametrize_grouped_mlp,
            Router: self._parametrize_router,
        }

        self.std = config.model.init_method.std
        self.num_layers = config.model.model_config.num_hidden_layers
        self.tp = config.parallelism.tp
        self.scaling_method = config.model.init_method.scaling_method
        self.hidden_size = config.model.model_config.hidden_size

    def _parametrize_column_linear(self, param_name: str, module: nn.Module):
        assert param_name in ["weight", "bias"]

        if "weight" == param_name:
            # TODO @nouamane: should we use trunc_normal_
            init.normal_(module.weight, mean=0.0, std=self.std)
        elif "bias" == param_name:
            module.bias.zero_()

<<<<<<< HEAD
    def _parametrize_grouped_mlp(self, param_name: str, module: nn.Module):

        for p in module.parameters():
            init.normal_(p, mean=0.0, std=self.std)

    def _parametrize_router(self, param_name: str, module: nn.Module):
        if "weight" == param_name:
            init.normal_(module.weight, mean=0.0, std=self.std)
        elif "bias" == param_name:
            module.bias.zero_()
=======
    def _compute_scaling_factor(self) -> float:
        """Compute initialization scaling based on selected method"""
        if self.scaling_method == InitScalingMethod.NONE:
            return 1.0
        elif self.scaling_method == InitScalingMethod.NUM_LAYERS:
            # Scale based on total network depth
            return math.sqrt(2 * self.num_layers)
        elif self.scaling_method == InitScalingMethod.LAYER_INDEX:
            # Scale based on layer position
            raise NotImplementedError("Layer position scaling not yet implemented")
        else:
            raise ValueError(f"Invalid scaling method: {self.scaling_method}")
>>>>>>> 37cc8b0c

    def _parametrize_row_linear(self, param_name: str, module: nn.Module):
        assert param_name in ["weight", "bias"]

        if "weight" == param_name:
            scaling = self._compute_scaling_factor()
            adjusted_std = self.std / scaling
            # TODO @nouamane: should we use trunc_normal_
            init.normal_(module.weight, mean=0.0, std=adjusted_std)
        elif "bias" == param_name:
            module.bias.zero_()

    def _parametrize_layer_norm(self, param_name: str, module: nn.Module):
        assert param_name in ["weight", "bias"]

        if "weight" == param_name:
            module.weight.fill_(1)
        elif "bias" == param_name:
            module.bias.zero_()

    def _parametrize_embedding(self, param_name: str, module: nn.Module):
        assert param_name in ["weight"]

        if "weight" == param_name:
            init.normal_(module.weight, mean=0.0, std=self.std)


class SpectralMupParametrizator(Parametrizator):
    """
    A Spectral Condition for Feature Learning by Greg Yang, et al.
    https://arxiv.org/abs/2310.17813
    """

    def __init__(self, config: ModelArgs):
        super().__init__(config)
        self.MODULE_TO_PARAMETRIZE = {
            TensorParallelColumnLinear: self._parametrize_mup_weight,
            TensorParallelRowLinear: self._parametrize_mup_weight,
            TritonRMSNorm: self._parametrize_layer_norm,
            TensorParallelEmbedding: self._parametrize_embedding,
        }
        self.std = 1.0

    @staticmethod
    def _compute_spectral_std(std: float, fan_in: int, fan_out: int):
        """
        Parametrization 1 (Spectral parametrization)
        Page 8, A Spectral Condition for Feature Learning by Greg Yang, et al.

        σₗ = Θ(1/√nₗ₋₁ min{1, √(nₗ/nₗ₋₁)})
        """
        return (std / math.sqrt(fan_in)) * min(1, math.sqrt(fan_out / fan_in))

    def _parametrize_mup_weight(self, param_name: str, module: nn.Module):
        assert param_name in ["weight", "bias"]

        data = module.weight if param_name == "weight" else module.bias
        fan_in, fan_out = init._calculate_fan_in_and_fan_out(data)
        world_size = module.world_size

        if isinstance(module, TensorParallelColumnLinear):
            fan_out = fan_out * world_size
        elif isinstance(module, TensorParallelRowLinear):
            fan_in = fan_in * world_size
        else:
            raise ValueError(f"Unknown module {module}")

        std = SpectralMupParametrizator._compute_spectral_std(std=self.std, fan_in=fan_in, fan_out=fan_out)
        init.normal_(data, mean=0.0, std=std)

    def _parametrize_layer_norm(self, param_name: str, module: nn.Module):
        assert param_name in ["weight", "bias"]

        # NOTE: you're free to change the initialization of layer norm
        # as it's not a part of µTransfer
        if "weight" == param_name:
            module.weight.fill_(1)
        elif "bias" == param_name:
            module.bias.zero_()

    def _parametrize_embedding(self, param_name: str, module: nn.Module):
        assert param_name in ["weight"]

        # NOTE: you're free to change the initialization of input embedding/lm head
        if "weight" == param_name:
            init.normal_(module.weight, mean=0.0, std=self.std)


class LearningRateForParametrizator:
    def __init__(self, lr: float, names_to_modules: Dict[str, nn.Module]):
        self.lr = lr
        self.names_to_modules = names_to_modules

    @abstractmethod
    def get_lr(self, param_name: str, module: nn.Module) -> float:
        raise NotImplementedError


class LearningRateForSP(LearningRateForParametrizator):
    """All parameters get the same learning rate."""

    def get_lr(self, param_name: str, param: nn.Module) -> float:
        return self.lr


class LearningRateForSpectralMup(LearningRateForParametrizator):
    """
    A Spectral Condition for Feature Learning by Greg Yang, et al.

    NOTE: each parameter gets a custom learning rate based on its fan-in and fan-out.
    """

    def __init__(self, lr: float, names_to_modules: Dict[str, nn.Module]):
        super().__init__(lr, names_to_modules)
        self.MODULE_TO_PARAMETRIZE = {
            TensorParallelColumnLinear: self._get_mup_lr,
            TensorParallelRowLinear: self._get_mup_lr,
            TritonRMSNorm: self._get_global_lr,
            TensorParallelEmbedding: self._get_global_lr,
        }

    def _get_mup_lr(self, param: nn.Parameter, module: nn.Module):
        """
        Parametrization 1 (Spectral parametrization)
        Page 8, A Spectral Condition for Feature Learning by Greg Yang, et al.

        ηₗ = Θ(nₗ/nₗ₋₁)
        """
        fan_in, fan_out = init._calculate_fan_in_and_fan_out(param)
        world_size = module.world_size

        if isinstance(module, TensorParallelColumnLinear):
            fan_out = fan_out * world_size
        elif isinstance(module, TensorParallelRowLinear):
            fan_in = fan_in * world_size
        else:
            raise ValueError(f"Unknown module {module}")

        return self.lr * (fan_out / fan_in)

    def _get_global_lr(self, param: nn.Parameter, module: nn.Module) -> float:
        return self.lr

    def get_lr(self, param_name: str, param: nn.Parameter) -> float:
        """Return the learning rate for the given parameter."""
        # NOTE: param_name should be like 'model.token_position_embeddings.pp_block.token_embedding.weight'
        # since names_to_modules map module_name to module
        # so we remove the .weight and .bias from param_name to get the module_name
        module_name = param_name.rsplit(".", 1)[0]
        module = self.names_to_modules[module_name]
        return self.MODULE_TO_PARAMETRIZE[type(module)](param, module)<|MERGE_RESOLUTION|>--- conflicted
+++ resolved
@@ -65,7 +65,6 @@
         elif "bias" == param_name:
             module.bias.zero_()
 
-<<<<<<< HEAD
     def _parametrize_grouped_mlp(self, param_name: str, module: nn.Module):
 
         for p in module.parameters():
@@ -76,8 +75,8 @@
             init.normal_(module.weight, mean=0.0, std=self.std)
         elif "bias" == param_name:
             module.bias.zero_()
-=======
-    def _compute_scaling_factor(self) -> float:
+
+            def _compute_scaling_factor(self) -> float:
         """Compute initialization scaling based on selected method"""
         if self.scaling_method == InitScalingMethod.NONE:
             return 1.0
@@ -89,7 +88,6 @@
             raise NotImplementedError("Layer position scaling not yet implemented")
         else:
             raise ValueError(f"Invalid scaling method: {self.scaling_method}")
->>>>>>> 37cc8b0c
 
     def _parametrize_row_linear(self, param_name: str, module: nn.Module):
         assert param_name in ["weight", "bias"]
