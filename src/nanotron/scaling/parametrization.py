import math
from abc import abstractmethod
from enum import Enum, auto
from typing import Dict

from nanotron.config import Config, ModelArgs
from nanotron.config.models_config import InitScalingMethod
from nanotron.nn.layer_norm import LlamaRMSNorm, TritonRMSNorm
from nanotron.nn.moe import GroupedMLP, Router
from nanotron.parallel.tensor_parallel.nn import (
    TensorParallelColumnLinear,
    TensorParallelEmbedding,
    TensorParallelRowLinear,
)
from torch import nn
from torch.nn import init


class ParametrizationMethod(Enum):
    STANDARD = auto()
    SPECTRAL_MUP = auto()


class Parametrizator:
    def __init__(self, config: ModelArgs):
        self.config = config

    def parametrize(self, param_name: str, module: nn.Module):
        if not isinstance(module, tuple(self.MODULE_TO_PARAMETRIZE.keys())):
            raise Exception(f"Module {type(module)} with parameter {param_name} is not supported for initialization")

        return self.MODULE_TO_PARAMETRIZE[type(module)](param_name, module)


class StandardParametrizator(Parametrizator):
    def __init__(self, config: Config):
        super().__init__(config)
        self.MODULE_TO_PARAMETRIZE = {
            TensorParallelColumnLinear: self._parametrize_column_linear,
            # TODO: double check if correct initialization for grouped MLP
            TensorParallelRowLinear: self._parametrize_row_linear,
            TritonRMSNorm: self._parametrize_layer_norm,
            LlamaRMSNorm: self._parametrize_layer_norm,
            TensorParallelEmbedding: self._parametrize_embedding,
            # NOTE: MoE's specific initialization
            GroupedMLP: self._parametrize_grouped_mlp,
            Router: self._parametrize_router,
            nn.Linear: self._parametrize_column_linear,
        }

        self.std = config.model.init_method.std
        self.num_layers = config.model.model_config.num_hidden_layers
        self.tp = config.parallelism.tp
        self.scaling_method = config.model.init_method.scaling_method
        self.hidden_size = config.model.model_config.hidden_size

    def _parametrize_column_linear(self, param_name: str, module: nn.Module):
        assert param_name in ["weight", "bias"]

        if "weight" == param_name:
            # TODO @nouamane: should we use trunc_normal_
<<<<<<< HEAD
=======
            init.normal_(module.weight, mean=0.0, std=self.std)
        elif "bias" == param_name:
            module.bias.zero_()

    def _parametrize_grouped_mlp(self, param_name: str, module: nn.Module):
        for n, p in module.named_parameters():
            if n == "merged_gate_up_proj":
                # NOTE: the same as parametrization of column linear
                init.normal_(p, mean=0.0, std=self.std)
            elif n == "merged_down_proj":
                # NOTE: the same as parametrization of row linear
                scaling = self._compute_scaling_factor()
                adjusted_std = self.std / scaling
                # TODO @nouamane: should we use trunc_normal_
                init.normal_(p, mean=0.0, std=adjusted_std)
            else:
                raise ValueError(f"Unknown parameter {n}")

    def _parametrize_router(self, param_name: str, module: nn.Module):
        if "weight" == param_name:
>>>>>>> fc003ac1
            init.normal_(module.weight, mean=0.0, std=self.std)
        elif "bias" == param_name:
            module.bias.zero_()

    def _compute_scaling_factor(self) -> float:
        """Compute initialization scaling based on selected method"""
        if self.scaling_method == InitScalingMethod.NONE:
            return 1.0
        elif self.scaling_method == InitScalingMethod.NUM_LAYERS:
            # Scale based on total network depth
            return math.sqrt(2 * self.num_layers)
        elif self.scaling_method == InitScalingMethod.LAYER_INDEX:
            # Scale based on layer position
            raise NotImplementedError("Layer position scaling not yet implemented")
        else:
            raise ValueError(f"Invalid scaling method: {self.scaling_method}")

    def _parametrize_row_linear(self, param_name: str, module: nn.Module):
        assert param_name in ["weight", "bias"]

        if "weight" == param_name:
            scaling = self._compute_scaling_factor()
            adjusted_std = self.std / scaling
            # TODO @nouamane: should we use trunc_normal_
            init.normal_(module.weight, mean=0.0, std=adjusted_std)
        elif "bias" == param_name:
            module.bias.zero_()

    def _parametrize_layer_norm(self, param_name: str, module: nn.Module):
        assert param_name in ["weight", "bias"]

        if "weight" == param_name:
            module.weight.fill_(1)
        elif "bias" == param_name:
            module.bias.zero_()

    def _parametrize_embedding(self, param_name: str, module: nn.Module):
        assert param_name in ["weight"]

        if "weight" == param_name:
            init.normal_(module.weight, mean=0.0, std=self.std)


class SpectralMupParametrizator(Parametrizator):
    """
    A Spectral Condition for Feature Learning by Greg Yang, et al.
    https://arxiv.org/abs/2310.17813
    """

    def __init__(self, config: ModelArgs):
        super().__init__(config)
        self.MODULE_TO_PARAMETRIZE = {
            TensorParallelColumnLinear: self._parametrize_mup_weight,
            TensorParallelRowLinear: self._parametrize_mup_weight,
            TritonRMSNorm: self._parametrize_layer_norm,
            TensorParallelEmbedding: self._parametrize_embedding,
        }
        self.std = 1.0

    @staticmethod
    def _compute_spectral_std(std: float, fan_in: int, fan_out: int):
        """
        Parametrization 1 (Spectral parametrization)
        Page 8, A Spectral Condition for Feature Learning by Greg Yang, et al.

        σₗ = Θ(1/√nₗ₋₁ min{1, √(nₗ/nₗ₋₁)})
        """
        return (std / math.sqrt(fan_in)) * min(1, math.sqrt(fan_out / fan_in))

    def _parametrize_mup_weight(self, param_name: str, module: nn.Module):
        assert param_name in ["weight", "bias"]

        data = module.weight if param_name == "weight" else module.bias
        fan_in, fan_out = init._calculate_fan_in_and_fan_out(data)
        world_size = module.world_size

        if isinstance(module, TensorParallelColumnLinear):
            fan_out = fan_out * world_size
        elif isinstance(module, TensorParallelRowLinear):
            fan_in = fan_in * world_size
        else:
            raise ValueError(f"Unknown module {module}")

        std = SpectralMupParametrizator._compute_spectral_std(std=self.std, fan_in=fan_in, fan_out=fan_out)
        init.normal_(data, mean=0.0, std=std)

    def _parametrize_layer_norm(self, param_name: str, module: nn.Module):
        assert param_name in ["weight", "bias"]

        # NOTE: you're free to change the initialization of layer norm
        # as it's not a part of µTransfer
        if "weight" == param_name:
            module.weight.fill_(1)
        elif "bias" == param_name:
            module.bias.zero_()

    def _parametrize_embedding(self, param_name: str, module: nn.Module):
        assert param_name in ["weight"]

        # NOTE: you're free to change the initialization of input embedding/lm head
        if "weight" == param_name:
            init.normal_(module.weight, mean=0.0, std=self.std)


class LearningRateForParametrizator:
    def __init__(self, lr: float, names_to_modules: Dict[str, nn.Module]):
        self.lr = lr
        self.names_to_modules = names_to_modules

    @abstractmethod
    def get_lr(self, param_name: str, module: nn.Module) -> float:
        raise NotImplementedError


class LearningRateForSP(LearningRateForParametrizator):
    """All parameters get the same learning rate."""

    def get_lr(self, param_name: str, param: nn.Module) -> float:
        return self.lr


class LearningRateForSpectralMup(LearningRateForParametrizator):
    """
    A Spectral Condition for Feature Learning by Greg Yang, et al.

    NOTE: each parameter gets a custom learning rate based on its fan-in and fan-out.
    """

    def __init__(self, lr: float, names_to_modules: Dict[str, nn.Module]):
        super().__init__(lr, names_to_modules)
        self.MODULE_TO_PARAMETRIZE = {
            TensorParallelColumnLinear: self._get_mup_lr,
            TensorParallelRowLinear: self._get_mup_lr,
            TritonRMSNorm: self._get_global_lr,
            TensorParallelEmbedding: self._get_global_lr,
        }

    def _get_mup_lr(self, param: nn.Parameter, module: nn.Module):
        """
        Parametrization 1 (Spectral parametrization)
        Page 8, A Spectral Condition for Feature Learning by Greg Yang, et al.

        ηₗ = Θ(nₗ/nₗ₋₁)
        """
        fan_in, fan_out = init._calculate_fan_in_and_fan_out(param)
        world_size = module.world_size

        if isinstance(module, TensorParallelColumnLinear):
            fan_out = fan_out * world_size
        elif isinstance(module, TensorParallelRowLinear):
            fan_in = fan_in * world_size
        else:
            raise ValueError(f"Unknown module {module}")

        return self.lr * (fan_out / fan_in)

    def _get_global_lr(self, param: nn.Parameter, module: nn.Module) -> float:
        return self.lr

    def get_lr(self, param_name: str, param: nn.Parameter) -> float:
        """Return the learning rate for the given parameter."""
        # NOTE: param_name should be like 'model.token_position_embeddings.pp_block.token_embedding.weight'
        # since names_to_modules map module_name to module
        # so we remove the .weight and .bias from param_name to get the module_name
        module_name = param_name.rsplit(".", 1)[0]
        module = self.names_to_modules[module_name]
        return self.MODULE_TO_PARAMETRIZE[type(module)](param, module)<|MERGE_RESOLUTION|>--- conflicted
+++ resolved
@@ -59,8 +59,6 @@
 
         if "weight" == param_name:
             # TODO @nouamane: should we use trunc_normal_
-<<<<<<< HEAD
-=======
             init.normal_(module.weight, mean=0.0, std=self.std)
         elif "bias" == param_name:
             module.bias.zero_()
@@ -81,7 +79,6 @@
 
     def _parametrize_router(self, param_name: str, module: nn.Module):
         if "weight" == param_name:
->>>>>>> fc003ac1
             init.normal_(module.weight, mean=0.0, std=self.std)
         elif "bias" == param_name:
             module.bias.zero_()
