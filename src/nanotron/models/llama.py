# coding=utf-8
# Copyright 2018 HuggingFace Inc. team.
#
# Licensed under the Apache License, Version 2.0 (the "License");
# you may not use this file except in compliance with the License.
# You may obtain a copy of the License at
#
#     http://www.apache.org/licenses/LICENSE-2.0
#
# Unless required by applicable law or agreed to in writing, software
# distributed under the License is distributed on an "AS IS" BASIS,
# WITHOUT WARRANTIES OR CONDITIONS OF ANY KIND, either express or implied.
# See the License for the specific language governing permissions and
# limitations under the License.
"""PyTorch LLaMa model."""

from typing import Dict, List, Optional, Union

import torch
from flash_attn import bert_padding
from flash_attn.flash_attn_interface import (
    flash_attn_varlen_func,
)
from torch import nn
from torch.utils.checkpoint import CheckpointFunction

from nanotron import distributed as dist
from nanotron import logging
from nanotron.config import Config, LlamaConfig, ParallelismArgs
from nanotron.config.models_config import RandomInit, SpectralMupInit
from nanotron.generation.generate_store import AttachableStore
from nanotron.logging import log_rank
from nanotron.models import NanotronModel
from nanotron.nn.activations import ACT2FN
from nanotron.nn.layer_norm import TritonRMSNorm
from nanotron.parallel import ParallelContext
from nanotron.parallel.comm import CudaStreamManager, insert_backward_sync_to_tensor
from nanotron.parallel.parameters import NanotronParameter
from nanotron.parallel.pipeline_parallel.block import PipelineBlock, TensorPointer
from nanotron.parallel.pipeline_parallel.p2p import P2P
from nanotron.parallel.tensor_parallel.domino import (
    BWD_ATTN_OP_NAME,
    BWD_MLP_OP_NAME,
    FWD_ATTN_OP_NAME,
    FWD_MLP_OP_NAME,
    OpNameContext,
)
from nanotron.parallel.tensor_parallel.functional import sharded_cross_entropy
from nanotron.parallel.tensor_parallel.nn import (
    TensorParallelColumnLinear,
    TensorParallelEmbedding,
    TensorParallelLinearMode,
    TensorParallelRowLinear,
)
from nanotron.random import RandomStates
from nanotron.scaling.parametrization import SpectralMupParametrizator, StandardParametrizator
from nanotron.utils import checkpoint_method

logger = logging.get_logger(__name__)


class RotaryEmbedding(nn.Module):
    def __init__(self, dim: int, end: int, theta: float = 10000.0):
        super().__init__()
        assert dim % 2 == 0
        self.dim = dim
        self.end = end
        self.theta = theta
        # TODO @nouamane: Figure out why we can't set `DTypeInvariantTensor` ...
        # TODO @thomasw21: Complex buffers break DDP, instead we store float and view them as complex
        self.freqs_cis: torch.Tensor
        self._initialized_buffer = False

    def init_rotary_embeddings(self):
        if self._initialized_buffer is True:
            # Buffer if already initialized
            return
        self.register_buffer(
            "freqs_cis",
            torch.empty(self.end, self.dim // 2, 2, dtype=torch.float, device="cuda"),
            persistent=False,
        )
        assert self.freqs_cis.device.type == "cuda"
        # TODO @nouamane: One we figure out how to do the DTypeInvariantTensor, this can be removed and changed to an assert
        if self.freqs_cis.dtype != torch.float:
            self.freqs_cis = self.freqs_cis.to(torch.float)
        assert self.freqs_cis.dtype == torch.float
        freqs = 1.0 / (
            self.theta ** (torch.arange(0, self.dim, 2, dtype=torch.float, device="cpu")[: (self.dim // 2)] / self.dim)
        ).to(
            "cuda"
        )  # should be computed on CPU, otherwise different results with Transformers.
        t = torch.arange(self.end, device="cuda")
        freqs = torch.outer(t, freqs).float()
        complex_freqs = torch.polar(torch.ones_like(freqs), freqs)
        freqs = torch.view_as_real(complex_freqs)
        self.freqs_cis.copy_(freqs)
        self._initialized_buffer = True

    def forward(
        self,
        x: torch.Tensor,  # [batch_size, seq_length, num_heads, d_qk]
        position_ids: Optional[torch.LongTensor],  # [batch_size, seq_length]
    ):
        batch_size, seq_length, num_heads, inner_dim = x.shape
        while (
            position_ids is not None and position_ids[-1, -1] >= self.end
        ) or seq_length >= self.end:  # TODO @nouamane: check if this causes cpu-gpu sync
            self.end *= 2
            self._initialized_buffer = False
        if self._initialized_buffer is False:
            print(f"Initializing rotary embeddings with end={self.end}")
            self.init_rotary_embeddings()
        dtype = x.dtype
        assert inner_dim % 2 == 0
        x = x.view(
            batch_size, seq_length, num_heads, inner_dim // 2, 2
        )  # [batch_size, q_length, num_heads, inner_dim]
        if x.dtype == torch.bfloat16:
            x = x.float()
        complex_x = torch.view_as_complex(x)  # [batch_size, q_length, num_heads, inner_dim // 2]
        if position_ids is None:
            freqs_cis = self.freqs_cis[None, :seq_length, None, :]
        else:
            # TODO(kunhao): Should None follow the num_heads dimension?
            if position_ids[-1, -1] < 0 or position_ids[-1, -1] >= self.end:  # Quick test hopefully
                raise ValueError(f"Position ids must be in the range [0, {self.end}), but got {position_ids}")
            freqs_cis = self.freqs_cis[position_ids][:, :, None, :]
        complex_freqs = torch.view_as_complex(freqs_cis)
        x_out = torch.view_as_real(complex_x * complex_freqs).view(batch_size, seq_length, num_heads, inner_dim)
        return x_out.type(dtype)


## Copy from transformers. Non interleaved version of RoPE. Will be refactored later
class LlamaRotaryEmbedding(nn.Module):
    def __init__(self, dim: int, end: int, theta: float = 500000.0):
        super().__init__()
        self.dim = dim
        self.end = end
        self.theta = theta
        self.init_rotary_embeddings()

    def init_rotary_embeddings(self):
        inv_freq = 1.0 / (
            self.theta ** (torch.arange(0, self.dim, 2, dtype=torch.float, device="cpu") / self.dim)
        )  # important to compute on CPU
        self.register_buffer(
            "inv_freq", torch.empty(self.dim // 2, dtype=torch.float, device="cuda"), persistent=False
        )
        self.inv_freq = self.inv_freq.to(
            torch.float
        )  # make it float32 before copy to avoid precision loss during copy_
        self.inv_freq.copy_(inv_freq)

    @torch.no_grad()
    def forward(
        self,
        x: torch.Tensor,  # [batch_size, seq_length, num_heads, d_qk]
        position_ids: Optional[torch.LongTensor],  # [batch_size, seq_length]
    ):
        # x: [bs, num_attention_heads, seq_len, head_size]
        inv_freq_expanded = self.inv_freq[None, :, None].float().expand(position_ids.shape[0], -1, 1)
        position_ids_expanded = position_ids[:, None, :].float()
        # Force float32 since bfloat16 loses precision on long contexts
        # See https://github.com/huggingface/transformers/pull/29285
        device_type = x.device.type
        device_type = device_type if isinstance(device_type, str) and device_type != "mps" else "cpu"
        with torch.autocast(device_type=device_type, enabled=False):
            freqs = (inv_freq_expanded.float() @ position_ids_expanded.float()).transpose(1, 2)
            emb = torch.cat((freqs, freqs), dim=-1)
            cos = emb.cos()
            sin = emb.sin()
        return cos.to(dtype=x.dtype), sin.to(dtype=x.dtype)

    def rotate_half(self, x):
        """Rotates half the hidden dims of the input."""
        x1 = x[..., : x.shape[-1] // 2]
        x2 = x[..., x.shape[-1] // 2 :]
        return torch.cat((-x2, x1), dim=-1)

    def apply_rotary_pos_emb(self, q, k, cos, sin, unsqueeze_dim=2):
        """Applies Rotary Position Embedding to the query and key tensors.

        Args:
            q (`torch.Tensor`): The query tensor.
            k (`torch.Tensor`): The key tensor.
            cos (`torch.Tensor`): The cosine part of the rotary embedding.
            sin (`torch.Tensor`): The sine part of the rotary embedding.
            unsqueeze_dim (`int`, *optional*, defaults to 1):
                The 'unsqueeze_dim' argument specifies the dimension along which to unsqueeze cos[position_ids] and
                sin[position_ids] so that they can be properly broadcasted to the dimensions of q and k. For example, note
                that cos[position_ids] and sin[position_ids] have the shape [batch_size, seq_len, head_dim]. Then, if q and
                k have the shape [batch_size, heads, seq_len, head_dim], then setting unsqueeze_dim=1 makes
                cos[position_ids] and sin[position_ids] broadcastable to the shapes of q and k. Similarly, if q and k have
                the shape [batch_size, seq_len, heads, head_dim], then set unsqueeze_dim=2.
        Returns:
            `tuple(torch.Tensor)` comprising of the query and key tensors rotated using the Rotary Position Embedding.
        """
        cos = cos.unsqueeze(unsqueeze_dim)
        sin = sin.unsqueeze(unsqueeze_dim)
        q_embed = (q * cos) + (self.rotate_half(q) * sin)
        k_embed = (k * cos) + (self.rotate_half(k) * sin)
        return q_embed, k_embed


class GLUActivation(nn.Module):
    def __init__(self, act_fn_name: str):
        super().__init__()
        self.act = ACT2FN[act_fn_name]

    def forward(self, merged_states: torch.Tensor):
        gate_states, up_states = torch.split(merged_states, merged_states.shape[-1] // 2, dim=-1)
        return self.act(gate_states) * up_states


class MLP(nn.Module):
    def __init__(
        self,
        config: LlamaConfig,
        parallel_config: Optional[ParallelismArgs],
        tp_pg: dist.ProcessGroup,
        stream_manager: Optional[CudaStreamManager] = None,
    ):
        super().__init__()

        # TODO @thomasw21: refactor so that we store that default in a single place.
        tp_mode = parallel_config.tp_mode if parallel_config is not None else TensorParallelLinearMode.ALL_REDUCE
        tp_linear_async_communication = (
            parallel_config.tp_linear_async_communication if parallel_config is not None else False
        )

        gate_up_contiguous_chunks = (
            config.intermediate_size,  # shape of gate_linear
            config.intermediate_size,  # shape of up_linear
        )
        self.gate_up_proj = TensorParallelColumnLinear(
            config.hidden_size,
            2 * config.intermediate_size,
            pg=tp_pg,
            mode=tp_mode,
            bias=False,
            async_communication=tp_linear_async_communication,
            contiguous_chunks=gate_up_contiguous_chunks,
            tp_recompute_allgather=parallel_config.tp_recompute_allgather,
            stream_manager=stream_manager,
        )
        self.down_proj = TensorParallelRowLinear(
            config.intermediate_size,
            config.hidden_size,
            pg=tp_pg,
            mode=tp_mode,
            bias=False,
            async_communication=tp_linear_async_communication and tp_mode is TensorParallelLinearMode.REDUCE_SCATTER,
            stream_manager=stream_manager,
        )
        self.split_silu_mul = GLUActivation(config.hidden_act)

    def forward(self, hidden_states: torch.Tensor):  # [seq_length, batch_size, hidden_dim]
        merged_states = self.gate_up_proj(hidden_states)
        hidden_states = self.down_proj(self.split_silu_mul(merged_states))
        return {"hidden_states": hidden_states}


class CoreAttention(nn.Module):
    def __init__(self, config: LlamaConfig, parallel_config: Optional[ParallelismArgs], layer_idx: int):
        super().__init__()
        # TODO @thomasw21: GPT has a weird `d_kv` config which I'm guessing is essentically a `d_qkv`
        assert (
            config.hidden_size % config.num_attention_heads == 0
        ), f"Hidden size {config.hidden_size} must be divisible by number of attention heads {config.num_attention_heads}."
        self.d_qk = config.hidden_size // config.num_attention_heads
        self.d_v = config.hidden_size // config.num_attention_heads
        self.is_using_mup = config.is_using_mup

        self.checkpoint_attention = False  # Because flash_attn already does checkpointing

    @checkpoint_method(attr_name="checkpoint_attention")
    def forward(
        self,
        query_states: torch.Tensor,  # [batch_size * q_length, n_local_q_heads, inner_dim]
        key_states: torch.Tensor,  # [batch_size * kv_length, n_local_kv_heads, inner_dim]
        value_states: torch.Tensor,  # [batch_size * kv_length, n_local_kv_heads, inner_dim]
        q_sequence_mask: torch.Tensor,  # torch.BoolTensor [batch_size, q_length] (can be broadcasted to that size)
        kv_sequence_mask: torch.Tensor,  # torch.BoolTensor [batch_size, kv_length] (can be broadcasted to that size)
    ):
        from flash_attn.flash_attn_interface import flash_attn_varlen_func

        # TODO @thomasw21: Compute once, instead of computing for each layers.
        cu_seqlens_q = torch.zeros((q_sequence_mask.shape[0] + 1), dtype=torch.int32, device=query_states.device)
        cu_seqlens_k = torch.zeros((kv_sequence_mask.shape[0] + 1), dtype=torch.int32, device=query_states.device)
        torch.cumsum(q_sequence_mask.sum(-1, dtype=torch.int32), dim=0, dtype=torch.int32, out=cu_seqlens_q[1:])
        torch.cumsum(kv_sequence_mask.sum(-1, dtype=torch.int32), dim=0, dtype=torch.int32, out=cu_seqlens_k[1:])

        # TODO(kunhao): flash attn's causal means that the query can only attend to the keys before it. This is not
        # what we want if we are using kv cache. This is a hack as we always have q_length == 1 when using kv cache.
        causal = False if q_sequence_mask.shape[1] == 1 else True

        # NOTE: this scale is for µTransfer,
        # in SP, we use sqrt(1/d_h)
        softmax_scale = 1 / query_states.shape[-1] if self.is_using_mup else None
        attn_output = flash_attn_varlen_func(
            q=query_states,
            k=key_states,
            v=value_states,
            cu_seqlens_q=cu_seqlens_q,
            cu_seqlens_k=cu_seqlens_k,
            max_seqlen_q=q_sequence_mask.shape[1],
            max_seqlen_k=kv_sequence_mask.shape[1],
            dropout_p=0.0,
            softmax_scale=softmax_scale,
            causal=causal,
            return_attn_probs=False,
        )

        return attn_output


def pad_to_right(tensor, mask, new_tensor=None):
    """Transform a left-padded tensor into a right-padded tensor. (Useful for prefilling key/value states)
    Args:
        tensor: (batch_size, seqlen, d1, d2)
        mask: (batch_size, seqlen)
        new_tensor: (batch_size, new_tensor_seqlen, d1, d2)
    Returns:
        new_tensor: (batch_size, new_tensor_seqlen, d1, d2)
        right_padded_mask: (batch_size, seqlen)
    """
    # First, we need to find the number of padding for each row
    unpad_seqlens = mask.sum(1)
    # Then, we need to find the maximum length of the tensor
    max_seqlen = mask.shape[1]
    # We can then create the indices to select the padded values
    # The indices are the same for each row
    indices = torch.arange(max_seqlen, device=mask.device)
    # We can then create the mask for the padded values
    right_padded_mask = indices < unpad_seqlens[:, None]
    # We select the useful values
    useful_values = tensor[mask]
    # We create the new tensor (if not provided)
    new_tensor = torch.zeros_like(tensor) if new_tensor is None else new_tensor
    # We fill the new tensor with the useful values
    new_tensor[:, : right_padded_mask.shape[1], :, :][right_padded_mask] = useful_values
    return new_tensor, right_padded_mask


class CausalSelfAttention(nn.Module, AttachableStore):
    def __init__(
        self,
        config: LlamaConfig,
        parallel_config: Optional[ParallelismArgs],
        tp_pg: dist.ProcessGroup,
        layer_idx: int,
        stream_manager: Optional[CudaStreamManager] = None,
    ):
        from flash_attn.layers.rotary import RotaryEmbedding as FlashRotaryEmbedding

        super().__init__()
        # Tensor parallel considerations: We split tensors along head dimension
        assert (
            config.num_attention_heads % tp_pg.size() == 0
        ), f"Number of attention heads ({config.num_attention_heads}) must be divisible by TP size ({tp_pg.size()})."
        try:
            assert (
                config.num_key_value_heads % tp_pg.size() == 0
            ), f"Number of key/value heads ({config.num_key_value_heads}) must be divisible by TP size ({tp_pg.size()})."
        except AttributeError:
            log_rank(
                "WARNING: num_key_value_heads not defined, assuming it is equal to num_attention_heads",
                logger=logger,
                level=logging.WARNING,
                rank=0,
            )
            # If num_key_value_heads is not defined, we assume that it is equal to num_attention_heads
            config.num_key_value_heads = config.num_attention_heads
        assert (
            config.num_attention_heads % config.num_key_value_heads == 0
        ), f"Number of attention heads ({config.num_attention_heads}) must be divisible by number of key/value heads ({config.num_key_value_heads})."
        self.n_local_q_heads = config.num_attention_heads // tp_pg.size()
        self.n_local_kv_heads = config.num_key_value_heads // tp_pg.size()
        self.n_repeats = config.num_attention_heads // config.num_key_value_heads
        self.is_gqa = config.num_attention_heads != config.num_key_value_heads  # Whether we are using GQA or not
        self.d_qk = config.hidden_size // config.num_attention_heads
        self.d_v = config.hidden_size // config.num_attention_heads
        self.d_model = config.hidden_size
        self.is_using_mup = config.is_using_mup

        # TODO @thomasw21: refactor so that we store that default in a single place.
        tp_mode = parallel_config.tp_mode if parallel_config is not None else TensorParallelLinearMode.ALL_REDUCE
        tp_linear_async_communication = (
            parallel_config.tp_linear_async_communication if parallel_config is not None else False
        )

        # build the slice config for self.qkv for save/load
        # shard are done within the contiguous chunk
        qkv_contiguous_chunks = (
            config.num_attention_heads * self.d_qk,  # shape of q
            config.num_key_value_heads * self.d_qk,  # shape of k
            config.num_key_value_heads * self.d_qk,  # shape of v
        )
        self.qkv_proj = TensorParallelColumnLinear(
            self.d_model,
            config.num_attention_heads * self.d_qk + 2 * config.num_key_value_heads * self.d_qk,
            pg=tp_pg,
            mode=tp_mode,
            bias=False,
            async_communication=tp_linear_async_communication,
            contiguous_chunks=qkv_contiguous_chunks,
            tp_recompute_allgather=parallel_config.tp_recompute_allgather,
            stream_manager=stream_manager,
        )
        # TODO(kunhao): We want to have only one version per device and not one version per layer.
        if config.rope_interleaved:
            self.rotary_embedding = RotaryEmbedding(
                dim=self.d_qk,
                end=config.max_position_embeddings,
                theta=config.rope_theta,
            )
        else:
            self.rotary_embedding = LlamaRotaryEmbedding(
                dim=self.d_qk,
                end=config.max_position_embeddings,
                theta=config.rope_theta,
            )
        self.rope_interleaved = config.rope_interleaved

        # NOTE: Only supported for training (TODO(fmom): position_ids not supported yet)
        self.flash_rotary_embedding = FlashRotaryEmbedding(
            dim=self.d_qk, base=config.rope_theta, interleaved=config.rope_interleaved
        )

        self.o_proj = TensorParallelRowLinear(
            config.num_attention_heads * self.d_qk,
            self.d_model,
            pg=tp_pg,
            mode=tp_mode,
            bias=False,
            async_communication=tp_linear_async_communication,
            stream_manager=stream_manager,
        )

        self.attention = CoreAttention(
            config,
            parallel_config=parallel_config,
            layer_idx=layer_idx,
        )

        self.prefill_kv_len = (
            config.max_position_embeddings
        )  # TODO @nouamane: compute based on free memory, because in rope we can surpass max_position_embeddings

    def forward(
        self,
        hidden_states,  # [seq_length, batch_size, hidden_size]
        sequence_mask,  # [batch_size, seq_length]
    ):
        qkv_states = self.qkv_proj(
            hidden_states
        )  # [seq_length, batch_size, n_local_q_heads * d_qk + 2 * n_local_kv_heads * d_qk]
        q_length, batch_size, _ = qkv_states.shape

        # Split QKV states
        if self.is_gqa:
            query_states, key_states, value_states = torch.split(
                qkv_states,
                [
                    self.n_local_q_heads * self.d_qk,
                    self.n_local_kv_heads * self.d_qk,
                    self.n_local_kv_heads * self.d_qk,
                ],
                dim=-1,
            )

            query_states = (
                query_states.transpose(0, 1).contiguous().view(batch_size, q_length, self.n_local_q_heads, self.d_qk)
            )
            key_states = (
                key_states.transpose(0, 1).contiguous().view(batch_size, q_length, self.n_local_kv_heads, self.d_qk)
            )
            value_states = (
                value_states.transpose(0, 1).contiguous().view(batch_size, q_length, self.n_local_kv_heads, self.d_qk)
            )
        else:
            query_states, key_states, value_states = (
                qkv_states.view(q_length, batch_size, 3, self.n_local_q_heads, self.d_qk)
                .permute(2, 1, 0, 3, 4)
                .contiguous()
            )  # [3, batch_size, seq_length, n_local_q_heads, d_qk]

        store = self.get_local_store()
        if store is not None:  # Inference case
            return self._forward_inference(
                query_states, key_states, value_states, sequence_mask, batch_size, q_length, store
            )
        else:  # Training case
            return self._forward_training(query_states, key_states, value_states, sequence_mask, batch_size, q_length)

    def _forward_inference(self, query_states, key_states, value_states, sequence_mask, batch_size, q_length, store):
        from flash_attn.flash_attn_interface import flash_attn_with_kvcache

        assert key_states.requires_grad is False
        assert value_states.requires_grad is False

        if "position_offsets" in store:
            old_position_offsets = store["position_offsets"]
            position_ids = old_position_offsets[:, None] + sequence_mask
        else:
            position_ids = torch.cumsum(sequence_mask, dim=-1, dtype=torch.int32) - 1
        position_offsets = position_ids[:, -1]

        # Compute rotary embeddings
        # Note: keep track of old rotary embedding end to check if we need to enlarge k_cache and v_cache
        old_rotary_embed_end = self.rotary_embedding.end
        if self.rope_interleaved:
            query_states = self.rotary_embedding(query_states, position_ids=position_ids)
            key_states = self.rotary_embedding(key_states, position_ids=position_ids)
        else:
            cos, sin = self.rotary_embedding(value_states, position_ids)
            query_states, key_states = self.rotary_embedding.apply_rotary_pos_emb(query_states, key_states, cos, sin)

            # Compute rotary embeddings
            # Note: keep track of old rotary embedding end to check if we need to enlarge k_cache and v_cache
            old_rotary_embed_end = self.rotary_embedding.end
            # interleaved version.
            if self.rope_interleaved:
                query_states = self.rotary_embedding(query_states, position_ids=position_ids)
                key_states = self.rotary_embedding(key_states, position_ids=position_ids)
            # non interleaved version.
            else:
                cos, sin = self.rotary_embedding(value_states, position_ids)
                query_states, key_states = self.rotary_embedding.apply_rotary_pos_emb(
                    query_states, key_states, cos, sin
                )

            if "key" not in store:
                # First inference iteration (Prefill)
                # TODO @nouamane: support custom masking
                # assert that [ False, False, False, False,  True,  True,  True,  True,  True,  True] is accepted
                # but [ False, False, False, False,  True,  True,  False,  False,  True,  True] is not (can't mask in the middle of sequence)
                assert ~(
                    sequence_mask[:, :-1] & (~sequence_mask[:, 1:])  # True is never followed by False
                ).any(), "Can't mask in the middle of sequence, please make sure that pads are at the left of the sequence if existing"

                # preallocate k_cache, v_cache to self.prefill_kv_len
                k_cache = torch.zeros(
                    (
                        batch_size,
                        self.prefill_kv_len,
                        self.n_local_kv_heads,
                        self.d_qk,
                    ),
                    dtype=query_states.dtype,
                    device=query_states.device,
                )
                v_cache = torch.zeros(
                    (batch_size, self.prefill_kv_len, self.n_local_kv_heads, self.d_v),
                    dtype=query_states.dtype,
                    device=query_states.device,
                )
                # Remove pad tokens from key_states and concatenate samples in key_unpad
                # cu_seqlens_k is the cumulative sequence lengths of key_states
                (query_unpad, indices_q, cu_seqlens_q, max_seqlen_q) = bert_padding.unpad_input(
                    query_states,
                    sequence_mask,
                )
                (key_unpad, indices_k, cu_seqlens_k, max_seqlen_k) = bert_padding.unpad_input(
                    key_states, sequence_mask
                )
                (value_unpad, _, _, _) = bert_padding.unpad_input(value_states, sequence_mask)

                # NOTE: this scale is for µTransfer,
                # in SP, we use sqrt(1/d_h)
                softmax_scale = 1 / query_states.shape[-1] if self.is_using_mup else None
                output_unpad = flash_attn_varlen_func(
                    q=query_unpad,  # (total_q, n_local_q_heads, d_qk)
                    k=key_unpad,  # (total_kv, n_local_kv_heads, d_qk)
                    v=value_unpad,  # (total_kv, n_local_kv_heads, d_v)
                    cu_seqlens_q=cu_seqlens_q,
                    cu_seqlens_k=cu_seqlens_k,
                    max_seqlen_q=max_seqlen_q,
                    max_seqlen_k=max_seqlen_k,
                    dropout_p=0.0,
                    softmax_scale=softmax_scale,
                    causal=True,  # True in prefill phase, False in subsequent phases
                    return_attn_probs=False,
                )  # (total_unpadded, n_local_q_heads, d_v)

                attention_output = bert_padding.pad_input(
                    output_unpad, indices_q, batch_size, q_length
                )  # (batch_size, q_length, n_local_q_heads, d_v)

                pad_to_right(key_states, sequence_mask, new_tensor=k_cache)
                pad_to_right(value_states, sequence_mask, new_tensor=v_cache)

            else:
                # Pull pre-computed key/value states
                # Subsequent inference iterations (q_length=1)
                k_cache = store["key"]
                v_cache = store["value"]

                # NOTE(fmom): According to flash_attn_with_kvcache, "If you pass in k / v, you must make sure that the cache is large enough to hold the new values"
                # Since rotary embedding has changed (to enable larger context), we need to enlarge k_cache and v_cache
                if self.rotary_embedding.end > old_rotary_embed_end:
                    k_cache = torch.cat(
                        [
                            k_cache,
                            torch.zeros(
                                (
                                    batch_size,
                                    self.rotary_embedding.end - old_rotary_embed_end,
                                    self.n_local_kv_heads,
                                    self.d_qk,
                                ),
                                dtype=query_states.dtype,
                                device=query_states.device,
                            ),
                        ],
                        dim=1,
                    )

                    v_cache = torch.cat(
                        [
                            v_cache,
                            torch.zeros(
                                (
                                    batch_size,
                                    self.rotary_embedding.end - old_rotary_embed_end,
                                    self.n_local_kv_heads,
                                    self.d_v,
                                ),
                                dtype=query_states.dtype,
                                device=query_states.device,
                            ),
                        ],
                        dim=1,
                    )

                assert (
                    k_cache.shape[1] == self.rotary_embedding.end
                ), f"Cache size {k_cache.shape[1]} is smaller than rotary embedding end {self.rotary_embedding.end}"
                assert (
                    v_cache.shape[1] == self.rotary_embedding.end
                ), f"Cache size {v_cache.shape[1]} is smaller than rotary embedding end {self.rotary_embedding.end}"

                # [batch_size, seq_length, num_heads, d_qk]
                query_states = query_states.view(
                    batch_size, q_length, self.n_local_q_heads, self.d_qk
                )  # [batch_size, q_length, self.n_heads, d_qk]
                kv_length = key_states.shape[1]
                key_states = key_states.view(
                    batch_size, kv_length, self.n_local_kv_heads, self.d_qk
                )  # [batch_size, kv_length, self.n_heads, d_qk]
                value_states = value_states.view(
                    batch_size, kv_length, self.n_local_kv_heads, self.d_v
                )  # [batch_size, kv_length, self.n_heads, d_v]

                # NOTE: this scale is for µTransfer,
                # in SP, we use sqrt(1/d_h)
                softmax_scale = 1 / query_states.shape[-1] if self.is_using_mup else None
                attention_output = flash_attn_with_kvcache(
                    query_states,
                    k_cache,
                    v_cache,
                    key_states,
                    value_states,
                    rotary_cos=None,
                    rotary_sin=None,
                    # TODO @nouamane: seems like this doesn't help to indicate padding in (for first iteration it's just 0)
                    cache_seqlens=position_offsets.contiguous(),
                    softmax_scale=softmax_scale,
                    causal=True,
                    rotary_interleaved=False,  # the value is not used unless rotary_cos/sin is provided. https://github.com/Dao-AILab/flash-attention
                )

            store.update(
                {
                    "key": k_cache,  # flash-attn has updated with new key_states using cache_seqlens
                    "value": v_cache,
                    "position_offsets": position_offsets,
                }
            )

        attention_output = (
            attention_output.contiguous().view(batch_size, q_length, self.n_local_q_heads * self.d_v).transpose(0, 1)
        )
        output = self.o_proj(attention_output)

        return {"hidden_states": output, "sequence_mask": sequence_mask}

    def _forward_training(self, query_states, key_states, value_states, sequence_mask, batch_size, q_length):
        # Apply rotary embeddings to query/key states
        # NOTE: The layout is different from models/llama.py which is [batch_size, num_heads, seq_length, d_qk]
        # Here it is, [batch_size, seq_length, num_heads, d_qk]
        # [2, batch_size, seq_length, num_heads, d_qk]
        key_value_states = torch.cat([key_states.unsqueeze(0), value_states.unsqueeze(0)], dim=0)
        # [batch_size, seq_length, 2, num_heads, d_qk]
        key_value_states = key_value_states.permute(1, 2, 0, 3, 4).contiguous()
        query_states, key_value_states = self.flash_rotary_embedding(query_states, kv=key_value_states)
        # [batch_size, seq_length, num_heads, d_qk]
        key_states, value_states = torch.split(key_value_states, 1, dim=2)

        q_sequence_mask = sequence_mask
        kv_sequence_mask = sequence_mask

        kv_length = key_states.shape[1]
        # [batch_size, seq_length, num_heads, d_qk]
        # Shaping for use in `flash-attn` version of flash-attn: `flash_attn_unpadded_func`
        query_states = query_states.view(
            batch_size * q_length, self.n_local_q_heads, self.d_qk
        )  # [batch_size * q_length, self.n_heads, d_qk]

        key_states = key_states.view(
            batch_size * kv_length, self.n_local_kv_heads, self.d_qk
        )  # [batch_size * kv_length, self.n_heads, d_qk]
        value_states = value_states.view(
            batch_size * kv_length, self.n_local_kv_heads, self.d_v
        )  # [batch_size * kv_length, self.n_heads, d_v]

        attention_output = self.attention(
            query_states=query_states,
            key_states=key_states,
            value_states=value_states,
            q_sequence_mask=q_sequence_mask,
            kv_sequence_mask=kv_sequence_mask,
        )

        attention_output = (
            attention_output.contiguous().view(batch_size, q_length, self.n_local_q_heads * self.d_v).transpose(0, 1)
        )
        output = self.o_proj(attention_output)

        return {"hidden_states": output, "sequence_mask": sequence_mask}


class _BaseLlamaDecoderLayer(nn.Module):
    def __init__(
        self,
        config: LlamaConfig,
        parallel_config: Optional[ParallelismArgs],
        tp_pg: dist.ProcessGroup,
        layer_idx: int,
        stream_manager: Optional[CudaStreamManager] = None,
    ):
        super().__init__()
        self.input_layernorm = TritonRMSNorm(config.hidden_size, eps=config.rms_norm_eps)

        self.attn = CausalSelfAttention(
            config=config,
            parallel_config=parallel_config,
            tp_pg=tp_pg,
            layer_idx=layer_idx,
            stream_manager=stream_manager,
        )

        self.post_attention_layernorm = TritonRMSNorm(config.hidden_size, eps=config.rms_norm_eps)
        self.mlp = MLP(config=config, parallel_config=parallel_config, tp_pg=tp_pg, stream_manager=stream_manager)

        self.recompute_layer = parallel_config.recompute_layer
        self.parallel_config = parallel_config
        self.layer_idx = layer_idx
        self.stream_manager = stream_manager

    def _checkpointed_forward(
        self,
        hidden_states: torch.Tensor,
        sequence_mask: torch.Tensor,
    ) -> List[torch.Tensor]:
        return CheckpointFunction.apply(self._core_forward, True, hidden_states, sequence_mask)

    def forward(
        self,
        hidden_states: Union[torch.Tensor, TensorPointer],
        sequence_mask: Union[torch.Tensor, TensorPointer],
    ) -> Dict[str, Union[torch.Tensor, TensorPointer]]:

        if self.recompute_layer and not isinstance(hidden_states, TensorPointer):
            hidden_states, sequence_mask = self._checkpointed_forward(hidden_states, sequence_mask)
        else:
            hidden_states, sequence_mask = self._core_forward(hidden_states, sequence_mask)

        return {
            "hidden_states": hidden_states,
            "sequence_mask": sequence_mask,
        }


class DominoLlamaDecoderLayer(_BaseLlamaDecoderLayer):
    def __init__(self, *args, **kwargs):
        super().__init__(*args, **kwargs)
        assert self.stream_manager is not None, "DominoLlamaDecoderLayer requires a stream_manager"

    def _core_forward(
        self,
        hidden_states: Union[torch.Tensor, TensorPointer],
        sequence_mask: Union[torch.Tensor, TensorPointer],
    ) -> List[Union[torch.Tensor, TensorPointer]]:
        num_input_batches = self.parallel_config.domino.num_input_batches

        orig_sequence_mask = sequence_mask
        comm_stream = self.stream_manager.get_default_comm_stream()
        comm_bucket = self.stream_manager.comm_bucket

        hidden_states = torch.chunk(hidden_states, chunks=num_input_batches, dim=1)
        sequence_mask = torch.chunk(sequence_mask, chunks=num_input_batches, dim=0)

        hidden_states0, hidden_states1 = hidden_states
        sequence_mask0, sequence_mask1 = sequence_mask

        residual0 = hidden_states0
        residual1 = hidden_states1

        # TODO: overlap the 'layernorm > attn' of the second batch
        # with the comm of the first batch in both forward and backward
        hidden_states0 = self.input_layernorm(hidden_states0)
        hidden_states1 = self.input_layernorm(hidden_states1)
        hidden_states0 = insert_backward_sync_to_tensor(
            hidden_states0,
            BWD_ATTN_OP_NAME.format(self.layer_idx, 1),
            self.stream_manager,
        )
        hidden_states1 = insert_backward_sync_to_tensor(
            hidden_states1,
            BWD_MLP_OP_NAME.format(self.layer_idx, 0),
            self.stream_manager,
        )

        # TODO: maybe try to bucket all the communication as in DPP,
        # do it at at once
        with OpNameContext(FWD_ATTN_OP_NAME.format(self.layer_idx, 0)):
            attn_output0 = self.attn(
                hidden_states=hidden_states0,
                sequence_mask=sequence_mask0,
            )

        with OpNameContext(FWD_ATTN_OP_NAME.format(self.layer_idx, 1)):
            attn_output1 = self.attn(
                hidden_states=hidden_states1,
                sequence_mask=sequence_mask1,
            )

        # TODO(xrsrke): double check if we need this explicit synchronization
        # otherwise, remove it
        comm_stream.wait_stream(torch.cuda.default_stream())
        with torch.cuda.stream(comm_stream):
            comm_bucket.wait(FWD_ATTN_OP_NAME.format(self.layer_idx, 0))

        torch.cuda.default_stream().wait_stream(comm_stream)

        hidden_states0 = attn_output0["hidden_states"] + residual0
        residual0 = hidden_states0
        hidden_states0 = self.post_attention_layernorm(hidden_states0)
        hidden_states0 = insert_backward_sync_to_tensor(
            hidden_states0,
            BWD_MLP_OP_NAME.format(self.layer_idx, 1),
            self.stream_manager,
        )

        with OpNameContext(FWD_MLP_OP_NAME.format(self.layer_idx, 0)):
            mlp_output0 = self.mlp(hidden_states=hidden_states0)

        comm_stream.wait_stream(torch.cuda.default_stream())
        with torch.cuda.stream(comm_stream):
            comm_bucket.wait(FWD_ATTN_OP_NAME.format(self.layer_idx, 1))

        torch.cuda.default_stream().wait_stream(comm_stream)

        hidden_states1 = attn_output1["hidden_states"] + residual1
        residual1 = hidden_states1
        hidden_states1 = self.post_attention_layernorm(hidden_states1)

        with OpNameContext(FWD_MLP_OP_NAME.format(self.layer_idx, 1)):
            mlp_output1 = self.mlp(hidden_states=hidden_states1)

        comm_stream.wait_stream(torch.cuda.default_stream())
        with torch.cuda.stream(comm_stream):
            comm_bucket.wait(FWD_MLP_OP_NAME.format(self.layer_idx, 0))
            comm_bucket.wait(FWD_MLP_OP_NAME.format(self.layer_idx, 1))

        torch.cuda.default_stream().wait_stream(comm_stream)

        hidden_states0 = mlp_output0["hidden_states"] + residual0
        hidden_states1 = mlp_output1["hidden_states"] + residual1

        # TODO: make sure no memory overhead,
        # and try a fixed memory buffer as in section 4.2 in the paper
        hidden_states = torch.cat([hidden_states0, hidden_states1], dim=1)
        return hidden_states, orig_sequence_mask


class LlamaDecoderLayer(_BaseLlamaDecoderLayer):
    def _core_forward(
        self,
        hidden_states: Union[torch.Tensor, TensorPointer],
        sequence_mask: Union[torch.Tensor, TensorPointer],
    ) -> List[Union[torch.Tensor, TensorPointer]]:
        residual = hidden_states
        hidden_states = self.input_layernorm(hidden_states)

        output = self.attn(hidden_states=hidden_states, sequence_mask=sequence_mask)
        hidden_states = output["hidden_states"]
        hidden_states = hidden_states + residual

        residual = hidden_states
        hidden_states = self.post_attention_layernorm(hidden_states)
        hidden_states = self.mlp(hidden_states=hidden_states)["hidden_states"]
        hidden_states = hidden_states + residual

        return hidden_states, output["sequence_mask"]


class Embedding(nn.Module, AttachableStore):
    def __init__(self, tp_pg: dist.ProcessGroup, config: LlamaConfig, parallel_config: Optional[ParallelismArgs]):
        super().__init__()
        self.token_embedding = TensorParallelEmbedding(
            num_embeddings=config.vocab_size,
            embedding_dim=config.hidden_size,
            padding_idx=config.pad_token_id,
            pg=tp_pg,
            mode=parallel_config.tp_mode if parallel_config is not None else TensorParallelLinearMode.ALL_REDUCE,
        )
        self.pg = tp_pg

    def forward(self, input_ids: torch.Tensor, input_mask: torch.Tensor):  # [batch_size, seq_length]
        store = self.get_local_store()
        if store is not None:
            if "past_length" in store:
                past_length = store["past_length"]
            else:
                past_length = torch.zeros(1, dtype=torch.long, device=input_ids.device).expand(input_ids.shape[0])

            cumsum_mask = input_mask.cumsum(-1, dtype=torch.long)
            # Store new past_length in store
            store["past_length"] = past_length + cumsum_mask[:, -1]

        # Format input in `[seq_length, batch_size]` to support high TP with low batch_size
        input_ids = input_ids.transpose(0, 1)
        input_embeds = self.token_embedding(input_ids)
        return {"input_embeds": input_embeds}


class LlamaModel(nn.Module):
    """Build pipeline graph"""

    def __init__(
        self,
        config: LlamaConfig,
        parallel_context: ParallelContext,
        parallel_config: Optional[ParallelismArgs],
        stream_manager: Optional[CudaStreamManager] = None,
    ):
        super().__init__()

        # Declare all the nodes
        self.p2p = P2P(parallel_context.pp_pg, device=torch.device("cuda"))
        self.config = config
        self.parallel_config = parallel_config
        self.parallel_context = parallel_context
        self.tp_mode = parallel_config.tp_mode if parallel_config is not None else TensorParallelLinearMode.ALL_REDUCE
        tp_linear_async_communication = (
            parallel_config.tp_linear_async_communication if parallel_config is not None else False
        )

        self.token_position_embeddings = PipelineBlock(
            p2p=self.p2p,
            module_builder=Embedding,
            module_kwargs={
                "tp_pg": parallel_context.tp_pg,
                "config": config,
                "parallel_config": parallel_config,
            },
            module_input_keys={"input_ids", "input_mask"},
            module_output_keys={"input_embeds"},
        )
        log_rank(f"Initialize RoPE Theta = {config.rope_theta}", logger=logger, level=logging.INFO, rank=0)
        if config.rope_interleaved:
            log_rank(
                "The RoPE interleaved version differs from the Transformers implementation. It's better to set rope_interleaved=False if you need to convert the weights to Transformers",
                logger=logger,
                level=logging.INFO,
                rank=0,
            )
        self.decoder = nn.ModuleList(
            [
                PipelineBlock(
                    p2p=self.p2p,
                    module_builder=DominoLlamaDecoderLayer if parallel_config.is_domino_enabled else LlamaDecoderLayer,
                    module_kwargs={
                        "config": config,
                        "parallel_config": parallel_config,
                        "tp_pg": parallel_context.tp_pg,
                        "layer_idx": layer_idx,
                        "stream_manager": stream_manager,
                    },
                    module_input_keys={"hidden_states", "sequence_mask"},
                    module_output_keys={"hidden_states", "sequence_mask"},
                )
                for layer_idx in range(config.num_hidden_layers)
            ]
        )

        self.final_layer_norm = PipelineBlock(
            p2p=self.p2p,
            module_builder=TritonRMSNorm,
            module_kwargs={"hidden_size": config.hidden_size, "eps": config.rms_norm_eps},
            module_input_keys={"input"},
            module_output_keys={"hidden_states"},
        )  # TODO

        self.lm_head = PipelineBlock(
            p2p=self.p2p,
            # Understand that this means that we return sharded logits that are going to need to be gathered
            module_builder=TensorParallelColumnLinear,
            module_kwargs={
                "in_features": config.hidden_size,
                "out_features": config.vocab_size,
                "pg": parallel_context.tp_pg,
                "bias": False,
                # TODO @thomasw21: refactor so that we store that default in a single place.
                "mode": self.tp_mode,
                "async_communication": tp_linear_async_communication,
                "tp_recompute_allgather": parallel_config.tp_recompute_allgather,
            },
            module_input_keys={"x"},
            module_output_keys={"logits"},
        )

        self.cast_to_fp32 = PipelineBlock(
            p2p=self.p2p,
            module_builder=lambda: lambda x: x.float(),
            module_kwargs={},
            module_input_keys={"x"},
            module_output_keys={"output"},
        )

    def forward(
        self,
        input_ids: Union[torch.Tensor, TensorPointer],  # [batch_size, seq_length]
        input_mask: Union[torch.Tensor, TensorPointer],  # [batch_size, seq_length]
    ):
        return self.forward_with_hidden_states(input_ids=input_ids, input_mask=input_mask)[0]

    def forward_with_hidden_states(
        self,
        input_ids: Union[torch.Tensor, TensorPointer],  # [batch_size, seq_length]
        input_mask: Union[torch.Tensor, TensorPointer],  # [batch_size, seq_length]
    ):
        # all tensors are optional as most ranks don't need anything from the dataloader.

        output = self.token_position_embeddings(input_ids=input_ids, input_mask=input_mask)

        hidden_encoder_states = {
            "hidden_states": output["input_embeds"],
            "sequence_mask": input_mask,
        }

        for encoder_block in self.decoder:
            hidden_encoder_states = encoder_block(**hidden_encoder_states)

        hidden_states = self.final_layer_norm(input=hidden_encoder_states["hidden_states"])["hidden_states"]

        sharded_logits = self.lm_head(x=hidden_states)["logits"]

        fp32_sharded_logits = self.cast_to_fp32(x=sharded_logits)["output"]

        return fp32_sharded_logits, hidden_states

    def get_block_compute_costs(self):
        """Computes the compute cost of each block in the model so that we can do a better job of load balancing."""
        model_config = self.config
        d_ff = model_config.intermediate_size
        d_qkv = model_config.hidden_size // model_config.num_attention_heads
        block_compute_costs = {
            # CausalSelfAttention (qkv proj + attn out) + MLP
            LlamaDecoderLayer: 4 * model_config.num_attention_heads * d_qkv * model_config.hidden_size
            + 3 * d_ff * model_config.hidden_size,
            # This is the last lm_head
            TensorParallelColumnLinear: model_config.vocab_size * model_config.hidden_size,
        }
        return block_compute_costs

    def get_flops_per_sec(self, iteration_time_in_sec, sequence_length, global_batch_size):
        """Get flops per second for a given model"""
        world_size = self.parallel_context.world_pg.size()
        try:
            num_key_values_heads = self.config.num_key_value_heads
        except AttributeError:
            num_key_values_heads = self.config.num_attention_heads

        model_flops, hardware_flops = get_flops(
            num_layers=self.config.num_hidden_layers,
            hidden_size=self.config.hidden_size,
            num_heads=self.config.num_attention_heads,
            num_key_value_heads=num_key_values_heads,
            vocab_size=self.config.vocab_size,
            ffn_hidden_size=self.config.intermediate_size,
            seq_len=sequence_length,
            batch_size=global_batch_size,
        )

        model_flops_per_s = model_flops / (iteration_time_in_sec * world_size * 1e12)
        hardware_flops_per_s = hardware_flops / (iteration_time_in_sec * world_size * 1e12)
        return model_flops_per_s, hardware_flops_per_s


@torch.jit.script
def masked_mean(loss, label_mask, dtype):
    # type: (Tensor, Tensor, torch.dtype) -> Tensor
    return (loss * label_mask).sum(dtype=dtype) / label_mask.sum()


class Loss(nn.Module):
    def __init__(self, tp_pg: dist.ProcessGroup):
        super().__init__()
        self.tp_pg = tp_pg

    def forward(
        self,
        sharded_logits: torch.Tensor,  # [seq_length, batch_size, logits]
        label_ids: torch.Tensor,  # [batch_size, seq_length]
        label_mask: torch.Tensor,  # [batch_size, seq_length]
    ) -> Dict[str, torch.Tensor]:
        loss = sharded_cross_entropy(
            sharded_logits,
            label_ids.transpose(0, 1).contiguous(),
            group=self.tp_pg,
            dtype=torch.float,
        ).transpose(0, 1)
        loss = masked_mean(loss, label_mask, dtype=torch.float)
        return {"loss": loss}


class LossWithZLoss(Loss):
    def __init__(self, tp_pg: dist.ProcessGroup, z_loss_coefficient: float):
        super().__init__(tp_pg)
        self.z_loss_coef = z_loss_coefficient

    def forward(
        self,
        sharded_logits: torch.Tensor,  # [seq_length, batch_size, logits]
        label_ids: torch.Tensor,  # [batch_size, seq_length]
        label_mask: torch.Tensor,  # [batch_size, seq_length]
    ) -> Dict[str, torch.Tensor]:
        loss, z_loss = sharded_cross_entropy(
            sharded_logits,
            label_ids.transpose(0, 1).contiguous(),
            group=self.tp_pg,
            dtype=torch.float,
            z_loss_coef=self.z_loss_coef,
        )
        loss = masked_mean(loss.transpose(0, 1), label_mask, dtype=torch.float)
        z_loss = masked_mean(z_loss.detach().transpose(0, 1), label_mask, dtype=torch.float)
        return {"loss": loss, "z_loss": z_loss}


class LlamaForTraining(NanotronModel):
    def __init__(
        self,
        config: LlamaConfig,
        parallel_context: ParallelContext,
        parallel_config: Optional[ParallelismArgs],
        random_states: Optional[RandomStates] = None,
        stream_manager: Optional[CudaStreamManager] = None,
    ):
        super().__init__()
<<<<<<< HEAD
        self.model = LlamaModel(
            config=config,
            parallel_context=parallel_context,
            parallel_config=parallel_config,
            stream_manager=stream_manager,
        )
=======
        self.model = LlamaModel(config=config, parallel_context=parallel_context, parallel_config=parallel_config)

        # Choose the appropriate loss class based on config
        loss_kwargs = {
            "tp_pg": parallel_context.tp_pg,
        }
        if config.z_loss_enabled:
            loss_kwargs["z_loss_coefficient"] = config.z_loss_coefficient

>>>>>>> 4d2c5eba
        self.loss = PipelineBlock(
            p2p=self.model.p2p,
            module_builder=LossWithZLoss if config.z_loss_enabled else Loss,
            module_kwargs=loss_kwargs,
            module_input_keys={
                "sharded_logits",
                "label_ids",
                "label_mask",
            },
            module_output_keys={"loss", "z_loss"} if config.z_loss_enabled else {"loss"},
        )

        self.parallel_context = parallel_context
        self.config = config
        self.parallel_config = parallel_config
        self.stream_manager = stream_manager

    def forward(
        self,
        input_ids: Union[torch.Tensor, TensorPointer],
        input_mask: Union[torch.Tensor, TensorPointer],
        label_ids: Union[torch.Tensor, TensorPointer],
        label_mask: Union[torch.Tensor, TensorPointer],
    ) -> Dict[str, Union[torch.Tensor, TensorPointer]]:
        sharded_logits = self.model(
            input_ids=input_ids,
            input_mask=input_mask,
        )
        loss = self.loss(
            sharded_logits=sharded_logits,
            label_ids=label_ids,
            label_mask=label_mask,
        )
        if self.config.z_loss_enabled:
            return {"loss": loss["loss"], "z_loss": loss["z_loss"]}
        else:
            return {"loss": loss["loss"]}

    @torch.no_grad()
    def init_model_randomly(self, config: Config):
        """Initialize model parameters randomly.
        Note:
            Layernorm weight all 0 or 1 depending on `apply_layernorm_1p`
        """
        init_method = config.model.init_method
        if isinstance(init_method, RandomInit):
            parametrizator_cls = StandardParametrizator
        elif isinstance(init_method, SpectralMupInit):
            parametrizator_cls = SpectralMupParametrizator
        else:
            raise ValueError(f"Unknown init method {init_method}")

        parametrizator = parametrizator_cls(config=config.model)

        log_rank(
            f"Parametrizing model parameters using {parametrizator.__class__.__name__}",
            logger=logger,
            level=logging.INFO,
            rank=0,
        )

        model = self
        initialized_parameters = set()
        # Handle tensor parallelism
        module_id_to_prefix = {id(module): f"{module_name}." for module_name, module in model.named_modules()}
        # Fix the root_model
        module_id_to_prefix[id(model)] = ""

        for param_name, param in model.named_parameters():
            assert isinstance(param, NanotronParameter)

            module_name, param_name = param_name.rsplit(".", 1)

            if param.is_tied:
                tied_info = param.get_tied_info()
                full_param_name = tied_info.get_full_name_from_module_id_to_prefix(
                    module_id_to_prefix=module_id_to_prefix
                )
            else:
                full_param_name = f"{module_name}.{param_name}"

            if full_param_name in initialized_parameters:
                # Already initialized
                continue

            module = model.get_submodule(module_name)
            parametrizator.parametrize(param_name, module)

            assert full_param_name not in initialized_parameters
            initialized_parameters.add(full_param_name)

        assert initialized_parameters == {
            param.get_tied_info().get_full_name_from_module_id_to_prefix(module_id_to_prefix=module_id_to_prefix)
            if param.is_tied
            else name
            for name, param in model.named_parameters()
        }, f"Somehow the initialized set of parameters don't match:\n - Expected: { {name for name, _ in model.named_parameters()} }\n - Got: {initialized_parameters}"

    def get_embeddings_lm_head_tied_names(self):
        """Get the names of the tied embeddings and lm_head weights"""
        if self.config.tie_word_embeddings is True:
            return ["model.token_position_embeddings.pp_block.token_embedding.weight", "model.lm_head.pp_block.weight"]
        else:
            return []

    def get_block_compute_costs(self):
        """Computes the compute cost of each block in the model so that we can do a better job of load balancing."""
        return self.model.get_block_compute_costs()

    def get_flops_per_sec(self, iteration_time_in_sec, sequence_length, global_batch_size):
        """Get flops per second for a given model"""
        return self.model.get_flops_per_sec(iteration_time_in_sec, sequence_length, global_batch_size)


def get_flops(
    num_layers,
    hidden_size,
    num_heads,
    num_key_value_heads,
    vocab_size,
    seq_len,
    ffn_hidden_size,
    batch_size=1,
):
    """Counts flops in an decoder-only model
    Args:
        num_layers: number of decoder layers
        hidden_size: hidden size of the model
        num_heads: number of heads in the model
        num_key_value_heads: number of key/value heads in the model
        ffn_hidden_size: hidden size of the FFN
        vocab_size: size of the vocabulary
        seq_len: sequence length of the decoder
        batch_size: batch size
    Returns:
        model_flops: flops in the model (should be independent of the hardware and model implementation)
        hardware_flops: flops in the hardware (actual flops performed on the hardware). Check 6.3 in https://arxiv.org/pdf/2205.05198.pdf
    """
    if num_key_value_heads is None:
        num_key_value_heads = num_heads
    hidden_size_per_head = hidden_size // num_heads
    # In the following we mark the reduced dimension with parentheses
    # decoder
    # self attention
    ## qkv projection
    decoder_qkv_proj_flops_fwd = (
        2 * num_layers * batch_size * seq_len * (hidden_size) * num_heads * hidden_size_per_head
        + 2 * num_layers * batch_size * seq_len * (hidden_size) * 2 * num_key_value_heads * hidden_size_per_head
    )
    ## qk logits
    decoder_qk_logits_flops_fwd = 2 * num_layers * batch_size * num_heads * seq_len * (hidden_size_per_head) * seq_len
    ## v logits
    decoder_v_logits_flops_fwd = 2 * num_layers * batch_size * num_heads * seq_len * (seq_len) * hidden_size_per_head
    ## attn out
    decoder_attn_out_flops_fwd = (
        2 * num_layers * batch_size * num_heads * seq_len * (hidden_size_per_head) * hidden_size
    )
    # FF
    ## 1st layer
    decoder_ffn_1_flops_fwd = 4 * num_layers * batch_size * seq_len * (hidden_size) * ffn_hidden_size
    ## 2nd layer
    decoder_ffn_2_flops_fwd = 2 * num_layers * batch_size * seq_len * (ffn_hidden_size) * hidden_size

    decoder_flops_fwd = (
        decoder_qkv_proj_flops_fwd
        + decoder_qk_logits_flops_fwd
        + decoder_v_logits_flops_fwd
        + decoder_attn_out_flops_fwd
        + decoder_ffn_1_flops_fwd
        + decoder_ffn_2_flops_fwd
    )

    # lm head
    lm_head_flops_fwd = 2 * batch_size * seq_len * (hidden_size) * vocab_size

    # the bwd pass requires double the flops in case of matmuls to calculate the gradients with respect to
    # both input and weight tensors
    model_flops = 3 * (decoder_flops_fwd + lm_head_flops_fwd)  # 1 for fwd + 2 for bwd

    hardware_flops = model_flops  # TODO: This is a placeholder for now

    return model_flops, hardware_flops<|MERGE_RESOLUTION|>--- conflicted
+++ resolved
@@ -1161,16 +1161,12 @@
         stream_manager: Optional[CudaStreamManager] = None,
     ):
         super().__init__()
-<<<<<<< HEAD
         self.model = LlamaModel(
             config=config,
             parallel_context=parallel_context,
             parallel_config=parallel_config,
             stream_manager=stream_manager,
         )
-=======
-        self.model = LlamaModel(config=config, parallel_context=parallel_context, parallel_config=parallel_config)
-
         # Choose the appropriate loss class based on config
         loss_kwargs = {
             "tp_pg": parallel_context.tp_pg,
@@ -1178,7 +1174,6 @@
         if config.z_loss_enabled:
             loss_kwargs["z_loss_coefficient"] = config.z_loss_coefficient
 
->>>>>>> 4d2c5eba
         self.loss = PipelineBlock(
             p2p=self.model.p2p,
             module_builder=LossWithZLoss if config.z_loss_enabled else Loss,
