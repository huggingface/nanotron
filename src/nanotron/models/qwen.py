--- conflicted
+++ resolved
@@ -228,46 +228,27 @@
         position_ids = position_ids.view(-1)  # [batch_size*seq_length]
 
         qkv = self.qkv_proj(hidden_states)
-<<<<<<< HEAD
-        q, k, v = qkv.split(
-            [self.local_q_size, self.local_kv_size, self.local_kv_size], dim=-1
-        )  # [batch_size*seq_length, q_size], [batch_size*seq_length, kv_size]
-
-        q = q.view(-1, self.local_num_heads, self.head_dim)  # [b*s, num_heads, head_dim]
-        k = k.view(-1, self.local_num_kv_heads, self.head_dim)  # [b*s, num_kv_heads, head_dim]
-        v = v.view(-1, self.local_num_kv_heads, self.head_dim)  # [b*s, num_kv_heads, head_dim]
-        if self.config.no_rope_layer is None or (self.layer_idx + 1) % self.config.no_rope_layer != 0:
-=======
+
         if self._use_qkv_packed:
             attn_output = self._forward_packed(qkv, seq_length, position_ids)
         else:
             q, k, v = qkv.split(
                 [self.local_q_size, self.local_kv_size, self.local_kv_size], dim=-1
             )  # [batch_size*seq_length, q_size], [batch_size*seq_length, kv_size]
-
->>>>>>> 8a388768
-            rotary_pos_emb = self.rotary_emb(
-                position_ids=position_ids if not self.simple_causal_mask else None, seq_length=seq_length
-            )  # [b*s, dim] or [seq_length, dim]
-
-<<<<<<< HEAD
-=======
+            if self.config.no_rope_layer is None or (self.layer_idx + 1) % self.config.no_rope_layer != 0:
+              rotary_pos_emb = self.rotary_emb(
+                  position_ids=position_ids if not self.simple_causal_mask else None, seq_length=seq_length
+              )  # [b*s, dim] or [seq_length, dim]
             q = q.view(-1, self.local_num_heads, self.head_dim)  # [b*s, num_heads, head_dim]
             k = k.view(-1, self.local_num_kv_heads, self.head_dim)  # [b*s, num_kv_heads, head_dim]
             v = v.view(-1, self.local_num_kv_heads, self.head_dim)  # [b*s, num_kv_heads, head_dim]
->>>>>>> 8a388768
             q = self.rotary_emb.apply_rotary_pos_emb(
                 q, rotary_pos_emb, seq_length=seq_length
             )  # [b*s, num_heads, head_dim]
             k = self.rotary_emb.apply_rotary_pos_emb(
                 k, rotary_pos_emb, seq_length=seq_length
             )  # [b*s, num_kv_heads, head_dim]
-
-<<<<<<< HEAD
-        attn_output = self.attention(q, k, v, position_ids=position_ids, seq_length=seq_length)
-=======
             attn_output = self.attention(q, k, v, position_ids=position_ids, seq_length=seq_length)
->>>>>>> 8a388768
         output = self.o_proj(attn_output)
         return {"hidden_states": output, "position_ids": position_ids.view(-1, seq_length)}
 
