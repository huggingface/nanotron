import contextlib
import csv
import gc
import math
import os
import time
from datetime import datetime
from functools import partial
from math import ceil
from typing import Any, Dict, Iterable, List, Optional, Tuple

import numpy as np
import torch
from torch import nn
from torch.nn.parallel import DistributedDataParallel
from torch.optim.lr_scheduler import LambdaLR
from torch.profiler import ProfilerActivity, profile, tensorboard_trace_handler

from nanotron import distributed as dist
from nanotron import logging
from nanotron.config import Config, DatasetStageArgs, LRSchedulerArgs, OptimizerArgs, ParallelismArgs
from nanotron.distributed import ProcessGroup
from nanotron.logging import LogItem, log_rank
from nanotron.models.base import NanotronModel
from nanotron.optim.base import BaseOptimizer, Optimizer
from nanotron.optim.gradient_accumulator import (
    FP32GradBucketManager,
    FP32GradientAccumulator,
    GradientAccumulator,
    get_fp32_accum_hook,
)
from nanotron.optim.named_optimizer import NamedOptimizer
from nanotron.optim.optimizer_from_gradient_accumulator import (
    OptimizerFromGradientAccumulator,
)
from nanotron.optim.zero import ZeroDistributedOptimizer
from nanotron.parallel import ParallelContext
from nanotron.parallel.tensor_parallel.nn import TensorParallelLinearMode
from nanotron.random import (
    RandomStates,
    get_current_random_state,
    get_synced_random_state,
)
from nanotron.scaling.parametrization import LearningRateForSP, LearningRateForSpectralMup, ParametrizationMethod
from nanotron.serialize.metadata import TrainingMetadata

logger = logging.get_logger(__name__)


def _vocab_size_with_padding(orig_vocab_size: int, pg_size: int, make_vocab_size_divisible_by: int):
    """Pad vocab size so it is divisible by pg_size * make_vocab_size_divisible_by."""

    multiple = make_vocab_size_divisible_by * pg_size
    after = int(ceil(orig_vocab_size / multiple) * multiple)

    if after != orig_vocab_size:
        log_rank(
            f"[Vocab Size Padding] Padded vocab (size: {orig_vocab_size}) with {after - orig_vocab_size} dummy tokens (new size: {after})",
            logger=logger,
            level=logging.WARNING,
            rank=0,
        )
    return after


def init_random_states(parallel_config: ParallelismArgs, tp_pg: ProcessGroup):
    # Get synchronized random states
    if parallel_config is None or parallel_config.tp_mode is TensorParallelLinearMode.ALL_REDUCE:
        random_states = RandomStates(
            {"tp_synced": get_synced_random_state(random_state=get_current_random_state(), pg=tp_pg)}
        )
    else:
        # We don't need to sync across TP when using sequence parallel (REDUCE_SCATTER)
        random_states = RandomStates({})
    return random_states


def _get_lr_lambda_in_training(
    current_step: int,
    initial_lr: float,
    # lr_decay_steps: int,
    # lr_decay_starting_step: int,
    total_training_steps: int,
    lr_scheduler_args: LRSchedulerArgs,
):
    """
    current_step: current training step
    initial_lr: the learning rate of a parameter group

    More info on initial_lr:
    And in standard parameterization, lr_lambda only takes a single learning rate.
    But in µTransfer, each parameter has a custom learning rate (custom_lr = lr_scheduler_args.learning_rate * scaling_factor),
    so each parameter group has a custom lr_lambda function.

    LR Scheduling function, it has from 2 up to 4 phases:
    - warmup,
    - optional: constant (if lr_decay_starting_step is set)
    - decay
    - optional: constant (if lr_decay_steps and/or lr_decay_starting_step are set)
    Warmup starts at lr=0 and ends at `lr=lr`
    Then it stays constant at lr if lr_decay_starting_step is set and larger than lr_warmup_steps
    Then it decays until `min_decay_lr` for lr_decay_steps if set, else: (total_training_steps - lr_warmup_steps or lr_decay_starting_step)
    Then it stays constant at min_decay_lr if lr_decay_starting_step is set and total_training_steps is larger)
    """
    if lr_scheduler_args.lr_decay_steps is None:
        lr_decay_steps = total_training_steps
        if lr_scheduler_args.lr_warmup_steps is not None:
            lr_decay_steps -= lr_scheduler_args.lr_warmup_steps
        if lr_scheduler_args.lr_decay_starting_step is not None:
            lr_decay_steps -= lr_scheduler_args.lr_decay_starting_step
    else:
        lr_decay_steps = lr_scheduler_args.lr_decay_steps

    if lr_scheduler_args.lr_decay_starting_step is None:
        if lr_scheduler_args.lr_warmup_steps is not None:
            lr_decay_starting_step = lr_scheduler_args.lr_warmup_steps
        else:
            lr_decay_starting_step = 0
    else:
        lr_decay_starting_step = lr_scheduler_args.lr_decay_starting_step

<<<<<<< HEAD
    # No warmup or decay
    if lr_scheduler_args.lr_warmup_steps == 0 and lr_decay_steps == 0:
        return initial_lr

    # Warmup phase
    elif lr_scheduler_args.lr_warmup_style is not None and current_step <= lr_scheduler_args.lr_warmup_steps:
        if lr_scheduler_args.lr_warmup_style == "linear":
            lmbda = initial_lr * current_step / max(lr_scheduler_args.lr_warmup_steps, 1)
        elif lr_scheduler_args.lr_warmup_style == "constant":
            lmbda = lr_scheduler_args.learning_rate
=======
    def lr_lambda(current_step: int, initial_lr: float):
        """
        current_step: current training step
        initial_lr: the learning rate of a parameter group

        More info on initial_lr:
        And in standard parameterization, lr_lambda only takes a single learning rate.
        But in µTransfer, each parameter has a custom learning rate (custom_lr = lr_scheduler_args.learning_rate * scaling_factor),
        so each parameter group has a custom lr_lambda function.

        LR Scheduling function, it has from 2 up to 4 phases:
        - warmup,
        - optional: constant (if lr_decay_starting_step is set)
        - decay
        - optional: constant (if lr_decay_steps and/or lr_decay_starting_step are set)
        Warmup starts at lr=0 and ends at `lr=lr`
        Then it stays constant at lr if lr_decay_starting_step is set and larger than lr_warmup_steps
        Then it decays until `min_decay_lr` for lr_decay_steps if set, else: (total_training_steps - lr_warmup_steps or lr_decay_starting_step)
        Then it stays constant at min_decay_lr if lr_decay_starting_step is set and total_training_steps is larger)
        """
        # No warmup or decay
        if lr_scheduler_args.lr_warmup_steps == 0 and lr_decay_steps == 0:
            return initial_lr

        # Warmup phase
        elif lr_scheduler_args.lr_warmup_style is not None and current_step <= lr_scheduler_args.lr_warmup_steps:
            if lr_scheduler_args.lr_warmup_style == "linear":
                lmbda = initial_lr * current_step / max(lr_scheduler_args.lr_warmup_steps, 1)
            elif lr_scheduler_args.lr_warmup_style == "constant":
                lmbda = lr_scheduler_args.learning_rate
            else:
                raise ValueError(f"Unknown warmup style {lr_scheduler_args.lr_warmup_style}")

        # Optional constant phase at learning_rate
        elif current_step < lr_decay_starting_step:
            lmbda = initial_lr

        # Decay phase
        elif lr_scheduler_args.lr_decay_style is not None and current_step < lr_decay_starting_step + lr_decay_steps:
            if lr_scheduler_args.lr_decay_style == "cosine":
                lmbda = (
                    lr_scheduler_args.min_decay_lr
                    + (initial_lr - lr_scheduler_args.min_decay_lr)
                    * (1 + math.cos(math.pi * (current_step - lr_decay_starting_step) / lr_decay_steps))
                    / 2
                )
            elif lr_scheduler_args.lr_decay_style == "linear":
                lmbda = (
                    lr_scheduler_args.min_decay_lr
                    + (initial_lr - lr_scheduler_args.min_decay_lr)
                    * (lr_decay_steps - (current_step - lr_decay_starting_step))
                    / lr_decay_steps
                )
            elif lr_scheduler_args.lr_decay_style == "1-sqrt":
                lmbda = (
                    lr_scheduler_args.min_decay_lr
                    + (initial_lr - lr_scheduler_args.min_decay_lr)
                    * (1 - math.sqrt((current_step - lr_decay_starting_step) / lr_decay_steps))
                )
            else:
                raise ValueError(f"Unknown decay style {lr_scheduler_args.lr_decay_style}")

        # Optional constant phase at min_decay_lr
>>>>>>> 5f82f7a2
        else:
            raise ValueError(f"Unknown warmup style {lr_scheduler_args.lr_warmup_style}")

    # Optional constant phase at learning_rate
    elif current_step < lr_decay_starting_step:
        lmbda = initial_lr

    # Decay phase
    elif lr_scheduler_args.lr_decay_style is not None and current_step < lr_decay_starting_step + lr_decay_steps:
        if lr_scheduler_args.lr_decay_style == "cosine":
            lmbda = (
                lr_scheduler_args.min_decay_lr
                + (initial_lr - lr_scheduler_args.min_decay_lr)
                * (1 + math.cos(math.pi * (current_step - lr_decay_starting_step) / lr_decay_steps))
                / 2
            )
        elif lr_scheduler_args.lr_decay_style == "linear":
            lmbda = (
                lr_scheduler_args.min_decay_lr
                + (initial_lr - lr_scheduler_args.min_decay_lr)
                * (lr_decay_steps - (current_step - lr_decay_starting_step))
                / lr_decay_steps
            )
        else:
            raise ValueError(f"Unknown decay style {lr_scheduler_args.lr_decay_style}")

    # Optional constant phase at min_decay_lr
    else:
        lmbda = lr_scheduler_args.min_decay_lr

    lmbda /= initial_lr  # Normalization for pytorch
    return lmbda


def lr_scheduler_builder(optimizer: Optimizer, lr_scheduler_args: LRSchedulerArgs, total_training_steps: int):
    def get_lr_lambda_for_param_group(lr: float):
        # return partial(_get_lr_lambda_in_training, initial_lr=lr, lr_decay_steps=lr_decay_steps, lr_decay_starting_step=lr_decay_starting_step, lr_scheduler_args=lr_scheduler_args)
        return partial(
            _get_lr_lambda_in_training,
            initial_lr=lr,
            total_training_steps=total_training_steps,
            lr_scheduler_args=lr_scheduler_args,
        )

    # NOTE: get learning rate scheduler for each param group
    lr_lambdas = []
    for param_group in optimizer.get_base_optimizer().param_groups:
        lr_lambdas.append(get_lr_lambda_for_param_group(lr=param_group["lr"]))

    assert len(lr_lambdas) == len(
        optimizer.get_base_optimizer().param_groups
    ), "Custom learning rate functions dont match the number of param groups"

    log_rank(
        f"[Optimizer Building] There are total {len(lr_lambdas)} custom learning rate function for parameter groups",
        logger=logger,
        level=logging.DEBUG,
    )

    lr_scheduler = LambdaLR(optimizer.get_base_optimizer(), lr_lambda=lr_lambdas)
    return lr_scheduler


def get_custom_weight_decay_for_named_parameters(
    named_parameters: Iterable[Tuple[str, torch.Tensor]],
    model: NanotronModel,
    module_id_to_prefix: Dict[int, str],
    weight_decay: float,
) -> List[Dict[str, Any]]:
    """
    Apply weight decay to all parameters except the ones that are in the named_param_without_weight_decay list.
    """

    named_param_groups_with_custom_weight_decay = []

    exclude_named_params = model.get_named_params_without_weight_decay()

    for name, param in named_parameters:
        if param.is_tied:
            param.get_tied_info().get_full_name_from_module_id_to_prefix(module_id_to_prefix=module_id_to_prefix)
        else:
            pass

        if any(name.endswith(substring) for substring in exclude_named_params):
            named_param_groups_with_custom_weight_decay.append({"named_params": [(name, param)], "weight_decay": 0.0})
        else:
            named_param_groups_with_custom_weight_decay.append(
                {"named_params": [(name, param)], "weight_decay": weight_decay}
            )

    log_rank(
        f"[Optimizer Building] Creating {len(named_param_groups_with_custom_weight_decay)} param groups with custom weight decay",
        logger=logger,
        level=logging.DEBUG,
    )
    return named_param_groups_with_custom_weight_decay


def get_custom_lr_for_named_parameters(
    parametrization_method: ParametrizationMethod,
    lr: float,
    named_parameters: Iterable[Tuple[str, torch.Tensor]],
    model: NanotronModel,
) -> List[Dict[str, Any]]:
    """
    Get custom learning rates for parameters based on the parametrization method.

    NOTE: in some paramtrization methods, we use a global learning rate for all parameters,
    in others we use a custom learning rate for each parameter (eg: spectral µTransfer).
    """

    assert parametrization_method in [ParametrizationMethod.SPECTRAL_MUP, ParametrizationMethod.STANDARD]

    lr_mapper_cls = (
        LearningRateForSpectralMup
        if parametrization_method == ParametrizationMethod.SPECTRAL_MUP
        else LearningRateForSP
    )

    log_rank(
        f"[Optimizer Building] Using {lr_mapper_cls.__name__} as learning rate",
        logger=logger,
        level=logging.INFO,
        rank=0,
    )

    # NOTE: since in the case of pipeline parallelism, each rank only has a subset of the model
    # so we only get the parameters that are in the current rank
    learning_rate_mapper = lr_mapper_cls(names_to_modules=model.named_modules_in_pp_rank, lr=lr)

    named_param_groups_with_custom_lr = []
    for (
        name,
        param,
    ) in named_parameters:

        if "balance_factors" in name:
            from nanotron import constants

            learning_rate = constants.CONFIG.infini_attention.balance_factor_lr
        else:
            learning_rate = learning_rate_mapper.get_lr(name, param)

        log_rank(
            f"[Optimizer Building] Parameter {name} has a learning rate of {learning_rate}",
            logger=logger,
            level=logging.INFO,
        )

        assert isinstance(learning_rate, float), f"Expected a float, got {learning_rate} for parameter {name}"
        named_param_groups_with_custom_lr.append({"named_params": [(name, param)], "lr": learning_rate})

    log_rank(
        f"[Optimizer Building] Creating {len(named_param_groups_with_custom_lr)} param groups with custom learning rates",
        logger=logger,
        level=logging.DEBUG,
    )

    return named_param_groups_with_custom_lr


def merge_named_param_groups(
    named_param_groups_with_lr: List[Dict[str, Any]],
    named_param_groups_with_weight_decay: List[Dict[str, Any]],
) -> List[Dict[str, Any]]:

    assert len(named_param_groups_with_lr) == len(
        named_param_groups_with_weight_decay
    ), "Named param groups don't match in length"

    named_param_groups = []
    for group_with_lr, group_with_weight_decay in zip(
        named_param_groups_with_lr, named_param_groups_with_weight_decay
    ):
        assert group_with_lr["named_params"] == group_with_weight_decay["named_params"]
        named_param_groups.append(
            {
                "named_params": group_with_lr["named_params"],
                "lr": group_with_lr["lr"],
                "weight_decay": group_with_weight_decay["weight_decay"],
            }
        )

    return named_param_groups


def init_optimizer_and_grad_accumulator(
    parametrization_method: ParametrizationMethod,
    model: nn.Module,
    optimizer_args: OptimizerArgs,
    parallel_context: ParallelContext,
) -> Tuple[BaseOptimizer, GradientAccumulator]:
    # Unwrap DDP
    unwrapped_model: NanotronModel = model.module if isinstance(model, DistributedDataParallel) else model

    module_id_to_prefix = {id(module): f"{module_name}." for module_name, module in unwrapped_model.named_modules()}
    # Fix the root_model
    module_id_to_prefix[id(unwrapped_model)] = ""

    named_parameters = list(unwrapped_model.get_named_params_with_correct_tied())

    named_param_groups_with_lr = get_custom_lr_for_named_parameters(
        parametrization_method=parametrization_method,
        named_parameters=named_parameters,
        model=unwrapped_model,
        lr=optimizer_args.learning_rate_scheduler.learning_rate,
    )
    named_param_groups_with_weight_decay = get_custom_weight_decay_for_named_parameters(
        named_parameters=named_parameters,
        model=unwrapped_model,
        module_id_to_prefix=module_id_to_prefix,
        weight_decay=optimizer_args.weight_decay,
    )

    named_param_groups = merge_named_param_groups(named_param_groups_with_lr, named_param_groups_with_weight_decay)

    assert 1 == 1

    # Basic optimizer builder
    def basic_optimizer_builder(named_param_groups):
        optimizer = None

        if optimizer_args.optimizer_factory.name == "adamW":

            def optimizer(param_groups):
                return torch.optim.AdamW(
                    param_groups,
                    lr=optimizer_args.learning_rate_scheduler.learning_rate,
                    weight_decay=optimizer_args.weight_decay,
                    eps=optimizer_args.optimizer_factory.adam_eps,
                    betas=(optimizer_args.optimizer_factory.adam_beta1, optimizer_args.optimizer_factory.adam_beta2),
                    fused=optimizer_args.optimizer_factory.torch_adam_is_fused,
                )

        elif optimizer_args.optimizer_factory.name == "sgd":

            def optimizer(param_groups):
                return torch.optim.SGD(
                    param_groups,
                    lr=optimizer_args.learning_rate_scheduler.learning_rate,
                    weight_decay=optimizer_args.weight_decay,
                )

        else:
            raise ValueError(f"Optimizer {optimizer_args.optimizer_factory.name} is not supported")

        return NamedOptimizer(
            named_params_or_groups=named_param_groups,
<<<<<<< HEAD
            optimizer_builder=lambda param_groups: AdamW(  # pylint: disable=E0601
                param_groups,
                # NOTE: don't apply global weight if balance_factor_weight_decay is set
                # weight_decay=optimizer_args.weight_decay if constants.CONFIG.infini_attention.balance_factor_weight_decay is None else None,
                lr=optimizer_args.learning_rate_scheduler.learning_rate,
                eps=optimizer_args.adam_eps,
                betas=(optimizer_args.adam_beta1, optimizer_args.adam_beta2),
                fused=optimizer_args.torch_adam_is_fused,
            ),
=======
            optimizer_builder=optimizer,
>>>>>>> 5f82f7a2
        )

    optimizer_builder = basic_optimizer_builder

    # Gradient accumulator builder
    grad_accumulator: Optional[GradientAccumulator] = None
    if optimizer_args.accumulate_grad_in_fp32:
        # TODO @thomasw21: Make an optimizer builder system, instead of doing everything in functional manner
        def grad_optimizer_builder(named_param_groups):
            result = OptimizerFromGradientAccumulator(
                gradient_accumulator_builder=lambda named_params: FP32GradientAccumulator(
                    named_parameters=named_params,
                    grad_buckets_named_params=named_parameters,
                ),
                named_params_or_groups=named_param_groups,
                optimizer_builder=basic_optimizer_builder,
            )

            # TODO @thomasw21: get better API to get the grad_accumulator
            nonlocal grad_accumulator
            grad_accumulator = result.gradient_accumulator

            return result

        optimizer_builder = grad_optimizer_builder

    if optimizer_args.zero_stage > 0:
        # Build optimizer
        optimizer = ZeroDistributedOptimizer(
            named_params_or_groups=named_param_groups,
            # TODO @thomasw21: We need a better API for gradient accumulation/zero etc ...
            optimizer_builder=optimizer_builder,
            dp_pg=parallel_context.dp_pg,
        )

        # SANITY CHECK: assert that optimizer's named_params point to model's params (check only the first one)
        if (
            len(optimizer.zero_named_param_groups) > 0
            and len(optimizer.zero_named_param_groups[0]["named_params"]) > 0
        ):
            optim_model_param_name, optim_model_param = optimizer.zero_named_param_groups[0]["named_params"][0]
            if isinstance(model, DistributedDataParallel):
                optim_model_param_name = f"module.{optim_model_param_name}"
            param = model.get_parameter(optim_model_param_name)
            assert param.data_ptr() == optim_model_param.data_ptr()
    else:
        # Build optimizer
        optimizer = optimizer_builder(named_param_groups)

    if grad_accumulator is not None and optimizer_args.zero_stage > 0:
        # There's a way to only require to reduce_scatter the gradients instead of all_reducing
        # In order to do so I need to pass which segments of each parameter should be reduced on which dp rank.
        assert isinstance(optimizer, ZeroDistributedOptimizer)
        param_name_to_dp_rank_offsets = optimizer.param_name_to_dp_rank_offsets

        assert isinstance(grad_accumulator, FP32GradientAccumulator)
        grad_accumulator.assign_param_offsets(
            dp_rank=dist.get_rank(parallel_context.dp_pg),
            param_name_to_offsets=param_name_to_dp_rank_offsets,
        )

    # Register DDP hook to make fp32 grad accumulation work
    if isinstance(model, DistributedDataParallel) and grad_accumulator is not None:
        assert isinstance(grad_accumulator, FP32GradientAccumulator)
        model.register_comm_hook(
            state=FP32GradBucketManager(
                dp_pg=parallel_context.dp_pg,
                accumulator=grad_accumulator,
                param_id_to_name={
                    id(param): param.get_tied_info().get_full_name_from_module_id_to_prefix(
                        module_id_to_prefix=module_id_to_prefix
                    )
                    if param.is_tied
                    else name
                    for name, param in unwrapped_model.named_parameters()
                },
            ),
            hook=get_fp32_accum_hook(
                reduce_scatter=optimizer.inherit_from(ZeroDistributedOptimizer), reduce_op=dist.ReduceOp.AVG
            ),
        )

    return optimizer, grad_accumulator


def test_equal_dict(first: Dict, second: Dict, sub_paths: Optional[List[str]] = None) -> None:
    """Raise if doesn't match."""

    if sub_paths is None:
        sub_paths = []

    first_keys = set(first.keys())
    second_keys = set(second.keys())
    assert first_keys == second_keys, f"Keys don't match.\nFirst: {first_keys}\nSecond: {second_keys}"
    for key in first_keys:
        first_elt = first[key]
        second_elt = second[key]

        if isinstance(first_elt, dict):
            assert isinstance(second_elt, dict), f"{first_elt} doesn't match {second_elt}"
            test_equal_dict(first_elt, second_elt, sub_paths=sub_paths + [str(key)])
        elif isinstance(first_elt, torch.Tensor):
            assert isinstance(second_elt, torch.Tensor), f"{first_elt} doesn't match {second_elt}"
            torch.testing.assert_close(
                first_elt,
                second_elt,
                atol=0.0,
                rtol=0.0,
                msg=lambda msg: f"tensor at {'.'.join(sub_paths + [str(key)])} don't match.\nCur: {first_elt}\nRef: {second_elt}\n{msg}",
            )
        else:
            assert (
                first_elt == second_elt
            ), f"{first_elt} doesn't match {second_elt} at key {'.'.join(sub_paths + [str(key)])}"


def get_profiler(config: Config):
    if config.profiler is not None:
        if config.profiler.profiler_export_path is not None:
            on_trace_ready = tensorboard_trace_handler(
                config.profiler.profiler_export_path / datetime.now().strftime("%Y%m%d-%H%M%S")
            )
        else:
            on_trace_ready = None
        prof = profile(
            activities=[ProfilerActivity.CPU, ProfilerActivity.CUDA],
            schedule=torch.profiler.schedule(wait=1, warmup=1, active=1, repeat=1, skip_first=3),
            on_trace_ready=on_trace_ready,
            # record_shapes=True,
            # profile_memory=True,
            with_stack=True,
        )
    else:
        prof = contextlib.nullcontext()
    return prof


def get_all_comps(n: int) -> List[List[List[int]]]:
    """Return a 3D numpy array with a series of pairs to test latency/bandwidth between:
        This basically make a square matrix from the triangle of pair-to-pair comparisons


    [[[0 1]
    [2 3]]

    [[0 2]
    [1 3]]

    [[0 3]
    [1 2]]]
    """
    # n: power of two
    if not ((n & (n - 1) == 0) and n != 0):
        # every power of 2 has exactly 1 bit set to 1 (the bit in that number's log base-2 index).
        # So when subtracting 1 from it, that bit flips to 0 and all preceding bits flip to 1.
        # That makes these 2 numbers the inverse of each other so when AND-ing them, we will get 0 as the result
        raise ValueError("n must be a power of two")

    def op(lst, d=4, r=1):
        lst = lst.reshape(-1, d)
        lst[1::2] = np.roll(lst[1::2], r, axis=1)
        return lst.T.reshape(-1)

    x = np.array(list(range(n)))
    comps = []
    d = 1
    while d < n:
        for r in range(d):
            comps.append(op(x, d=d, r=r).copy())
        d *= 2
    ret = np.stack(comps)
    return ret.reshape(ret.shape[0], -1, 2).tolist()


def test_all_pair_to_pair(
    parallel_context: ParallelContext, throughput_size: int, throughput_iters: int, only_node_to_node: bool = True
):
    """Test all pair-to-pair GPUs throughput

    Args:
        parallel_context: ParallelContext
        throughput_size: size of the tensor to send
        throughput_iters: number of warm-up iterations before testing the throughput
        only_node_to_node: if True, only test node-to-node throughput
    """
    comparisons = get_all_comps(parallel_context.world_pg.size())
    wr = dist.get_rank(parallel_context.world_pg)
    log_rank(
        f"[TEST] Testing throughput between {comparisons}",
        logger=logger,
        level=logging.WARNING,
        group=parallel_context.world_pg,
        rank=0,
    )
    for j, comp in enumerate(comparisons):
        dist.barrier(group=parallel_context.world_pg)
        for i, (a, b) in enumerate(comp):
            dist.barrier(group=parallel_context.world_pg)
            if wr not in [a, b]:
                continue
            if only_node_to_node and (a % 8 != 0 or b % 8 != 0):
                # We only check node-to-node throughput
                continue
            test_tensor = torch.zeros((int(throughput_size),), dtype=torch.uint8, device=torch.device("cuda"))
            for k in range(throughput_iters):
                pre = time.perf_counter()
                torch.cuda.synchronize()
                if wr == a:
                    dist.send(test_tensor, b, group=parallel_context.world_pg, tag=i + k)
                elif wr == b:
                    dist.recv(test_tensor, a, group=parallel_context.world_pg, tag=i + k)
                torch.cuda.synchronize()
                duration = time.perf_counter() - pre
            del test_tensor
            gc.collect()
            torch.cuda.empty_cache()
            tput = (float(throughput_size) / duration) * 8  # *8 for gigabits/second
            log_rank(
                f"[TEST] {j, i, wr} Results throughput from {a} to {b}: {tput/1e9:.4f} Gbps",
                logger=logger,
                level=logging.WARNING,
                group=parallel_context.world_pg,
                rank=None,
            )
    log_rank(
        "[TEST] All comparisons done",
        logger=logger,
        level=logging.WARNING,
        group=parallel_context.world_pg,
        rank=0,
    )


def create_table_log(
    config: Config,
    parallel_context: ParallelContext,
    model_tflops,
    hardware_tflops,
    tokens_per_sec,
    bandwidth,
    slurm_job_id,
):
    return [
        LogItem("job_id", slurm_job_id, "s"),
        LogItem("name", config.general.run, "s"),
        LogItem("nodes", math.ceil(parallel_context.world_pg.size() / torch.cuda.device_count()), "d"),
        LogItem("seq_len", config.tokens.sequence_length, "d"),
        LogItem("mbs", config.tokens.micro_batch_size, "d"),
        LogItem("batch_accum", config.tokens.batch_accumulation_per_replica, "d"),
        LogItem("gbs", config.global_batch_size, "d"),
        LogItem("mTFLOPs", model_tflops, ".2f"),
        LogItem("hTFLOPs", hardware_tflops, ".2f"),
        LogItem("tok/s/gpu", tokens_per_sec / parallel_context.world_pg.size(), ".2f"),
        LogItem("Bandwidth (GB/s)", bandwidth, ".2f"),
        LogItem("Mem Alloc (GB)", torch.cuda.max_memory_allocated() / 1024**3, ".2f"),
        LogItem("Mem Res (GB)", torch.cuda.max_memory_reserved() / 1024**3, ".2f"),
    ]


def create_table_output(table_log, column_widths):
    header_row = "| " + " | ".join([item.tag.ljust(width) for item, width in zip(table_log, column_widths)]) + " |"
    separator_row = "| " + " | ".join(["-" * width for width in column_widths]) + " |"
    data_row = (
        "| "
        + " | ".join(
            [f"{item.scalar_value:{item.log_format}}".ljust(width) for item, width in zip(table_log, column_widths)]
        )
        + " |"
    )
    return f"{header_row}\n{separator_row}\n{data_row}"


def write_to_csv(csv_filename, table_log, model_tflops, slurm_job_id):
    if not os.path.exists(csv_filename):
        os.makedirs(os.path.dirname(csv_filename), exist_ok=True)
        with open(csv_filename, mode="w") as fo:
            writer = csv.writer(fo)
            writer.writerow([item.tag for item in table_log])
            writer.writerow([f"{item.scalar_value:{item.log_format}}" for item in table_log])
    # elif model_tflops > 0:
    #     # replace line with same job_id
    #     with open(csv_filename, mode="r") as fi:
    #         lines = fi.readlines()
    #     with open(csv_filename, mode="w") as fo:
    #         writer = csv.writer(fo)
    #         for line in lines:
    #             if line.startswith(slurm_job_id):
    #                 writer.writerow([f"{item.scalar_value:{item.log_format}}" for item in table_log])
    #             else:
    #                 fo.write(line)
    else:
        with open(csv_filename, mode="a") as fo:
            writer = csv.writer(fo)
            writer.writerow([f"{item.scalar_value:{item.log_format}}" for item in table_log])


def log_throughput(
    config: Config,
    parallel_context: ParallelContext,
    model_tflops=0,
    hardware_tflops=0,
    tokens_per_sec=0,
    bandwidth=0,
):
    slurm_job_id = os.environ.get("SLURM_JOB_ID", "N/A")

    table_log = create_table_log(
        config, parallel_context, model_tflops, hardware_tflops, tokens_per_sec, bandwidth, slurm_job_id
    )
    column_widths = [max(len(item.tag), len(f"{item.scalar_value:{item.log_format}}")) for item in table_log]
    table_output = create_table_output(table_log, column_widths)

    log_rank(
        table_output,
        logger=logger,
        level=logging.INFO,
        rank=0,
    )

    if dist.get_rank(parallel_context.world_pg) == 0:
        write_to_csv(config.general.benchmark_csv_path, table_log, model_tflops, slurm_job_id)


def compute_remain_train_steps_of_a_data_stage_from_ckp(
    stage: DatasetStageArgs, config: Config, metadata: TrainingMetadata
) -> int:
    def is_last_stage():
        sorted_stages = sorted(config.data_stages, key=lambda x: x.start_training_step)
        return sorted_stages[-1].start_training_step == stage.start_training_step

    def is_resume_from_training():
        return metadata.last_train_step > 0

    if is_last_stage() is True:
        total_train_steps = config.tokens.train_steps
    else:
        next_stage = next((s for s in config.data_stages if s.start_training_step > stage.start_training_step), None)
        total_train_steps = next_stage.start_training_step
    
    if metadata.last_train_step > stage.start_training_step:
        # NOTE: if the last_train_step is larger than the start_training_step of the current stage,
        # it means that the training has already passed this stage
        # so there is no remaining steps
        return 0
    else:
        last_train_steps = metadata.last_train_step if is_resume_from_training() else stage.start_training_step
        return total_train_steps - last_train_steps


def get_consumed_train_samples_of_a_data_stage_from_ckp(
    stage: DatasetStageArgs, metadata: TrainingMetadata
) -> Optional[int]:
    start_training_step = stage.start_training_step
    return next(
        (s.consumed_train_samples for s in metadata.data_stages if s.start_training_step == start_training_step),
        None,
    )<|MERGE_RESOLUTION|>--- conflicted
+++ resolved
@@ -119,7 +119,6 @@
     else:
         lr_decay_starting_step = lr_scheduler_args.lr_decay_starting_step
 
-<<<<<<< HEAD
     # No warmup or decay
     if lr_scheduler_args.lr_warmup_steps == 0 and lr_decay_steps == 0:
         return initial_lr
@@ -130,71 +129,6 @@
             lmbda = initial_lr * current_step / max(lr_scheduler_args.lr_warmup_steps, 1)
         elif lr_scheduler_args.lr_warmup_style == "constant":
             lmbda = lr_scheduler_args.learning_rate
-=======
-    def lr_lambda(current_step: int, initial_lr: float):
-        """
-        current_step: current training step
-        initial_lr: the learning rate of a parameter group
-
-        More info on initial_lr:
-        And in standard parameterization, lr_lambda only takes a single learning rate.
-        But in µTransfer, each parameter has a custom learning rate (custom_lr = lr_scheduler_args.learning_rate * scaling_factor),
-        so each parameter group has a custom lr_lambda function.
-
-        LR Scheduling function, it has from 2 up to 4 phases:
-        - warmup,
-        - optional: constant (if lr_decay_starting_step is set)
-        - decay
-        - optional: constant (if lr_decay_steps and/or lr_decay_starting_step are set)
-        Warmup starts at lr=0 and ends at `lr=lr`
-        Then it stays constant at lr if lr_decay_starting_step is set and larger than lr_warmup_steps
-        Then it decays until `min_decay_lr` for lr_decay_steps if set, else: (total_training_steps - lr_warmup_steps or lr_decay_starting_step)
-        Then it stays constant at min_decay_lr if lr_decay_starting_step is set and total_training_steps is larger)
-        """
-        # No warmup or decay
-        if lr_scheduler_args.lr_warmup_steps == 0 and lr_decay_steps == 0:
-            return initial_lr
-
-        # Warmup phase
-        elif lr_scheduler_args.lr_warmup_style is not None and current_step <= lr_scheduler_args.lr_warmup_steps:
-            if lr_scheduler_args.lr_warmup_style == "linear":
-                lmbda = initial_lr * current_step / max(lr_scheduler_args.lr_warmup_steps, 1)
-            elif lr_scheduler_args.lr_warmup_style == "constant":
-                lmbda = lr_scheduler_args.learning_rate
-            else:
-                raise ValueError(f"Unknown warmup style {lr_scheduler_args.lr_warmup_style}")
-
-        # Optional constant phase at learning_rate
-        elif current_step < lr_decay_starting_step:
-            lmbda = initial_lr
-
-        # Decay phase
-        elif lr_scheduler_args.lr_decay_style is not None and current_step < lr_decay_starting_step + lr_decay_steps:
-            if lr_scheduler_args.lr_decay_style == "cosine":
-                lmbda = (
-                    lr_scheduler_args.min_decay_lr
-                    + (initial_lr - lr_scheduler_args.min_decay_lr)
-                    * (1 + math.cos(math.pi * (current_step - lr_decay_starting_step) / lr_decay_steps))
-                    / 2
-                )
-            elif lr_scheduler_args.lr_decay_style == "linear":
-                lmbda = (
-                    lr_scheduler_args.min_decay_lr
-                    + (initial_lr - lr_scheduler_args.min_decay_lr)
-                    * (lr_decay_steps - (current_step - lr_decay_starting_step))
-                    / lr_decay_steps
-                )
-            elif lr_scheduler_args.lr_decay_style == "1-sqrt":
-                lmbda = (
-                    lr_scheduler_args.min_decay_lr
-                    + (initial_lr - lr_scheduler_args.min_decay_lr)
-                    * (1 - math.sqrt((current_step - lr_decay_starting_step) / lr_decay_steps))
-                )
-            else:
-                raise ValueError(f"Unknown decay style {lr_scheduler_args.lr_decay_style}")
-
-        # Optional constant phase at min_decay_lr
->>>>>>> 5f82f7a2
         else:
             raise ValueError(f"Unknown warmup style {lr_scheduler_args.lr_warmup_style}")
 
@@ -218,6 +152,10 @@
                 * (lr_decay_steps - (current_step - lr_decay_starting_step))
                 / lr_decay_steps
             )
+        elif lr_scheduler_args.lr_decay_style == "1-sqrt":
+            lmbda = lr_scheduler_args.min_decay_lr + (initial_lr - lr_scheduler_args.min_decay_lr) * (
+                1 - math.sqrt((current_step - lr_decay_starting_step) / lr_decay_steps)
+            )
         else:
             raise ValueError(f"Unknown decay style {lr_scheduler_args.lr_decay_style}")
 
@@ -411,8 +349,6 @@
 
     named_param_groups = merge_named_param_groups(named_param_groups_with_lr, named_param_groups_with_weight_decay)
 
-    assert 1 == 1
-
     # Basic optimizer builder
     def basic_optimizer_builder(named_param_groups):
         optimizer = None
@@ -443,19 +379,7 @@
 
         return NamedOptimizer(
             named_params_or_groups=named_param_groups,
-<<<<<<< HEAD
-            optimizer_builder=lambda param_groups: AdamW(  # pylint: disable=E0601
-                param_groups,
-                # NOTE: don't apply global weight if balance_factor_weight_decay is set
-                # weight_decay=optimizer_args.weight_decay if constants.CONFIG.infini_attention.balance_factor_weight_decay is None else None,
-                lr=optimizer_args.learning_rate_scheduler.learning_rate,
-                eps=optimizer_args.adam_eps,
-                betas=(optimizer_args.adam_beta1, optimizer_args.adam_beta2),
-                fused=optimizer_args.torch_adam_is_fused,
-            ),
-=======
             optimizer_builder=optimizer,
->>>>>>> 5f82f7a2
         )
 
     optimizer_builder = basic_optimizer_builder
@@ -794,7 +718,7 @@
     else:
         next_stage = next((s for s in config.data_stages if s.start_training_step > stage.start_training_step), None)
         total_train_steps = next_stage.start_training_step
-    
+
     if metadata.last_train_step > stage.start_training_step:
         # NOTE: if the last_train_step is larger than the start_training_step of the current stage,
         # it means that the training has already passed this stage
