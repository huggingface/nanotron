--- conflicted
+++ resolved
@@ -258,11 +258,7 @@
     load_from_candidate = config.checkpoints.resume_checkpoint_path
     if load_from_candidate is not None:
         if check_path_is_local(load_from_candidate):
-<<<<<<< HEAD
             latest_meta_path: Path = config.checkpoints.resume_checkpoint_path / "latest.txt"
-=======
-            latest_meta_path: xPath = config.checkpoints.resume_checkpoint_path / "latest.txt"
->>>>>>> 97c13b0d
             if latest_meta_path.exists():
                 with fs_open(config.checkpoints.resume_checkpoint_path / "latest.txt", mode="r") as fi:
                     # TODO @thomasw21: make a better structure system so that we get typing correct
@@ -281,60 +277,6 @@
                     rank=0,
                 )
                 return None
-<<<<<<< HEAD
-
-            log_rank(
-                f"Loading checkpoint from {checkpoint_path}",
-                logger=logger,
-                level=logging.INFO,
-                rank=0,
-            )
-        else:
-            #We assume that the checkpoint path is from s3 (maybe add more cases later ?)
-            latest_meta_path = config.checkpoints.resume_checkpoint_path / "latest.txt"
-            if latest_meta_path.exists():
-                
-                with fs_open(latest_meta_path, mode="r") as fi:
-                    latest_iteration = int(fi.read())
-                s3_path = config.checkpoints.resume_checkpoint_path / str(latest_iteration)  # load_path
-                checkpoint_path = config.checkpoints.checkpoints_path / str(latest_iteration)  # save_path
-            elif config.checkpoints.resume_checkpoint_path.exists():
-                # we assume that the checkpoint path is a path to a checkpoint
-                s3_path = config.checkpoints.resume_checkpoint_path  # load_path
-                checkpoint_path = config.checkpoints.checkpoints_path / load_from_candidate.name  # save_path
-            else:
-                log_rank(
-                    f"No previous checkpoint found in: {config.checkpoints.resume_checkpoint_path}\n Initializing from scratch.",
-                    logger=logger,
-                    level=logging.WARNING,
-                    rank=0,
-                )
-                return None
-            log_rank(
-                f"Downloading checkpoint from S3 in {checkpoint_path} ",
-                logger=logger,
-                level=logging.WARNING,
-                rank=0,
-            )
-            # Download checkpoint from S3
-            s3_mover = S3Mover(
-                local_path=os.path.join(checkpoint_path),
-                s3_path=os.path.join(s3_path),
-                s5cmd_numworkers=config.s3_upload.s5cmd_numworkers,
-                s5cmd_concurrency=config.s3_upload.s5cmd_concurrency,
-                s5cmd_path=config.s3_upload.s5cmd_path,
-                dummy=bool(int(os.environ.get("LOCAL_RANK", None)) != 0),
-            )
-            s3_mover.distributed_wait_for_completion(parallel_context.world_pg)
-            s3_mover.start_downloading()
-            s3_mover.distributed_wait_for_completion(parallel_context.world_pg)
-
-            # Replace S3 path with local path in config
-        return checkpoint_path
-        # else:
-        #     raise Exception(f"{load_from_candidate} should be either a local link or a s3 link.")
-        #     return None
-=======
 
             log_rank(
                 f"Loading checkpoint from {checkpoint_path}",
@@ -381,5 +323,4 @@
             s3_mover.start_downloading()
             s3_mover.distributed_wait_for_completion(parallel_context.world_pg)
 
-        return checkpoint_path
->>>>>>> 97c13b0d
+        return checkpoint_path