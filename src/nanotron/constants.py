--- conflicted
+++ resolved
@@ -1,5 +1,4 @@
 import platform
-from typing import Optional
 
 from packaging.version import Version, parse
 
@@ -7,31 +6,7 @@
 
 PY_VERSION = parse(platform.python_version())
 
-<<<<<<< HEAD
-# OPTIMIZER_CONFIG_FILE_NAME = "optimizer_config.json"
-OPTIMIZER_CKP_PATH = "{}/optimizer/optimizer_config.json"
-
-LR_SCHEDULER_CKP_PATH = "{}/lr_scheduler"
-METADATA_CKP_PATH = "{}/checkpoint_metadata.json"
-
-NEEDLE = None
-
-GLOBAL_STEP: Optional[int] = None
-LOG_STATE_INTERVAL = 2000
-IS_RANK_TO_MONITOR = None
-CONFIG = None
-
-TRAINING_CONFIG = None
-
-
-DEBUG_PATH = "./debug/nn_states_with_bs_2_and_transpose_qkv/acts/"
-
-MONITOR_STATE_PATH = "/fsx/phuc/projects/nanotron/debug/runs"
-
-BALANCE_FACTOR_STD = {}
-=======
 #### FOR SERIALIZATION ####
 
 CHECKPOINT_FILE_NAME = "checkpoint_metadata.json"
-MODEL_CONFIG_FILE_NAME = "model_config.json"
->>>>>>> 5f82f7a2
+MODEL_CONFIG_FILE_NAME = "model_config.json"