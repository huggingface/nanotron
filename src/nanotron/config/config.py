--- conflicted
+++ resolved
@@ -175,25 +175,17 @@
     checkpoint_interval: int
     save_initial_state: Optional[bool] = False
     save_final_state: Optional[bool] = False
-<<<<<<< HEAD
     resume_checkpoint_path: Optional[str] = None
-=======
-    resume_checkpoint_path: Optional[xPath] = None
->>>>>>> 97c13b0d
     checkpoints_path_is_shared_file_system: Optional[bool] = False
 
     def __post_init__(self):
         if isinstance(self.checkpoints_path, str):
             self.checkpoints_path = xPath(self.checkpoints_path)
         if isinstance(self.resume_checkpoint_path, str):
-<<<<<<< HEAD
             if check_path_is_local(self.resume_checkpoint_path):
                 self.resume_checkpoint_path = Path(self.resume_checkpoint_path)
             else:
                 self.resume_checkpoint_path = xPath(self.resume_checkpoint_path)
-=======
-            self.resume_checkpoint_path = xPath(self.resume_checkpoint_path)
->>>>>>> 97c13b0d
 
 
 @dataclass
@@ -397,14 +389,12 @@
         return cls(**{f.name: None for f in cls_fields})
 
     def __post_init__(self):
-<<<<<<< HEAD
+      
         if hasattr(self, '_post_init_done'):
             return
         self._post_init_done = True
         self.general.__post_init__()
-=======
-
->>>>>>> 97c13b0d
+
         if self.s3_upload is not None:
             self.s3_upload.__post_init__()
 
