--- conflicted
+++ resolved
@@ -55,11 +55,8 @@
     tp_recompute_allgather: bool = True
 
     expert_parallel_size: int = 1
-<<<<<<< HEAD
+    context_parallel_size: int = 1
     domino: Optional[DominoArgs] = None
-=======
-    context_parallel_size: int = 1
->>>>>>> 4d2c5eba
 
     def __post_init__(self):
         # Conservative defaults
