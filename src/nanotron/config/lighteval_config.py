--- conflicted
+++ resolved
@@ -109,21 +109,17 @@
     logging: Optional[LightEvalLoggingArgs] = None
     wandb: Optional[LightEvalWandbLoggerConfig] = None
     slurm: Optional[LightEvalSlurm] = None
-<<<<<<< HEAD
     s3_save_path: Optional[str] = None # should not be dependent of the run_name
     output_dir: Optional[str] = None # we should sanity check that it's the same as the one in the eval_config_override
     nanotron_path: Optional[str] = "./"
     eval_config_override: str = None
-=======
-    nanotron_path: Optional[Path] = "./"
-    eval_config_override: Path = Path("smollm3_eval.yaml")  # Previously hardcoded in run_slurm_one_job
+    eval_config_override: Path = None  # Previously hardcoded in run_slurm_one_job
     eval_interval: Optional[
         int
     ] = None  # Must be multiple of checkpoint_interval. If None, eval will be done after each checkpoint upload to s3
     eval_interval_file: Optional[
         Path
     ] = None  # If specified, eval_interval will be read from this file upon the next evaluation.
->>>>>>> 298492e0
 
     def __post_init__(self):
         if self.parallelism is None:
