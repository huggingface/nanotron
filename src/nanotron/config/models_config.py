from dataclasses import dataclass, field
from pathlib import Path
from typing import Any, List, Optional, Union

from nanotron.nn.attention import ALL_ATTENTION_FUNCTIONS, AttentionImplementation

# The default attention implementation to use
DEFAULT_ATTENTION_IMPLEMENTATION = "flash_attention_2"


@dataclass
class RandomInit:
    std: float


@dataclass
class SpectralMupInit:
    """This is used to initialize the model with spectral mup. Set it to True to use it."""

    use_mup: bool

    def __post_init__(self):
        assert self.use_mup, "Remove `use_mup` if you don't want to use it"


@dataclass
class ExistingCheckpointInit:
    """This is used to initialize from an already existing model (without optimizer, lr_scheduler...)"""

    path: Path


@dataclass
class MoEConfig:
    """Configuration for Mixture of Experts layers"""

    num_experts: int = 8  # Total number of experts
    top_k: int = 2  # Number of experts to route each token to
    layers: List[int] = field(
        default_factory=lambda: [-1]
    )  # Indices of layers that use MoE. -1 means all layers. Default is all layers
    enable_shared_expert: bool = False  # Whether to use a shared expert alongside specialized experts
    token_dispatcher_type: str = "alltoall"  # Communication pattern for MoE ("alltoall" or "allgather")

    def __post_init__(self):
        # Validate the configuration
        if self.top_k > self.num_experts:
            raise ValueError(f"top_k ({self.top_k}) cannot be greater than num_experts ({self.num_experts})")

        if self.token_dispatcher_type not in ["alltoall", "allgather"]:
            raise ValueError(
                f"token_dispatcher_type must be one of ['alltoall', 'allgather'], got {self.token_dispatcher_type}"
            )


@dataclass
class LlamaConfig:
    """Configuration for a LLAMA model

    Be careful on having a coherent typing as we use it to reconstruct the model from yaml
    """

    bos_token_id: int = 1
    eos_token_id: int = 2
    hidden_act: str = "silu"
    hidden_size: int = 4096
    initializer_range: float = 0.02
    intermediate_size: int = 11008
    is_llama_config: bool = True  # We use this help differentiate models in yaml/python conversion
    max_position_embeddings: int = 2048
    num_attention_heads: int = 32
    num_hidden_layers: int = 32
    attention_bias: bool = False
    num_key_value_heads: Optional[int] = None
    pad_token_id: Optional[int] = None
    pretraining_tp: int = 1
    rms_norm_eps: float = 1e-6
    rope_scaling: Optional[dict] = None
    rope_theta: float = 10000.0
    rope_interleaved: bool = (
        False  # The default value has been True, but for loading Llama3 checkpoints you have to set it to False
    )
    tie_word_embeddings: bool = False
    use_cache: bool = True
    vocab_size: int = 32000
    _attn_implementation: Optional[AttentionImplementation] = DEFAULT_ATTENTION_IMPLEMENTATION
    z_loss_enabled: bool = False  # Z-loss regularization https://www.jmlr.org/papers/volume24/22-1144/22-1144.pdf
    z_loss_coefficient: float = 0.0001  # Default from the paper (10^-4)

    def __post_init__(self):
        # NOTE: user don't set self._init_method, ModelArgs will set it
        # then we only pass LlamaConfig around
        self._is_using_mup: bool = False
        # self._init_method: Optional[Union[RandomInit, SpectralMupInit, ExistingCheckpointInit]] = None

        # for backward compatibility
        if self.num_key_value_heads is None:
            self.num_key_value_heads = self.num_attention_heads

        # Validate that the attention implementation is valid
        if self._attn_implementation is not None:
            assert (
                self._attn_implementation in ALL_ATTENTION_FUNCTIONS
            ), f"Invalid attention implementation: {self._attn_implementation}. Available options are: {ALL_ATTENTION_FUNCTIONS.keys()}"

    @property
    def is_using_mup(self) -> bool:
        return self._is_using_mup


@dataclass
class Qwen2Config:
    """Configuration for a QWEN2 model

    Be careful on having a coherent typing as we use it to reconstruct the model from yaml
    """

    bos_token_id: int = 1
    eos_token_id: int = 2
    hidden_act: str = "silu"
    hidden_size: int = 4096
    initializer_range: float = 0.02
    intermediate_size: int = 11008
    is_qwen2_config: bool = True  # We use this help differentiate models in yaml/python conversion
    max_position_embeddings: int = 2048
    num_attention_heads: int = 32
    num_hidden_layers: int = 32
    num_key_value_heads: Optional[int] = None
    pad_token_id: Optional[int] = None
    pretraining_tp: int = 1
    rms_norm_eps: float = 1e-6
    rope_scaling: Optional[dict] = None
    rope_theta: float = 10000.0
    rope_interleaved: bool = False
    tie_word_embeddings: bool = False
    use_cache: bool = True
    vocab_size: int = 32000
    _attn_implementation: Optional[AttentionImplementation] = DEFAULT_ATTENTION_IMPLEMENTATION
    flex_attention_mask: Optional[str] = None
    attention_bias: bool = False
    sliding_window_size: Optional[int] = None
    z_loss_enabled: bool = False  # Z-loss regularization https://www.jmlr.org/papers/volume24/22-1144/22-1144.pdf
    z_loss_coefficient: float = 0.0001  # Default from the paper (10^-4)
    no_rope_layer: Optional[int] = None
    _fused_rotary_emb: bool = True
    _fused_rms_norm: bool = True
    _use_qkv_packed: bool = True

    # MoE configuration
    moe_config: Optional[MoEConfig] = None

    def __post_init__(self):
        # NOTE: user don't set self._init_method, ModelArgs will set it
        # then we only pass LlamaConfig around
        self._is_using_mup: bool = False
        # self._init_method: Optional[Union[RandomInit, SpectralMupInit, ExistingCheckpointInit]] = None

        # for backward compatibility
        if self.num_key_value_heads is None:
            self.num_key_value_heads = self.num_attention_heads

        # By default i want all layers to be MoE layers
        if self.moe_config and self.moe_config.layers == [-1]:
            self.moe_config.layers = list(range(self.num_hidden_layers))

        # Validate that the attention implementation is valid
        if self._attn_implementation is not None:
            assert (
                self._attn_implementation in ALL_ATTENTION_FUNCTIONS
            ), f"Invalid attention implementation: {self._attn_implementation}. Available options are: {ALL_ATTENTION_FUNCTIONS.keys()}"

        if self.sliding_window_size is not None:
            assert self._attn_implementation in [
                "flex_attention",
                "flash_attention_2",
            ], "Sliding window is only supported for Flex Attention and Flash Attention 2"
        if self.flex_attention_mask is not None:
            assert (
                self._attn_implementation == "flex_attention"
            ), "Flex attention mask is only supported for flex attention"
            assert self.flex_attention_mask in [
                "sliding_window",
                "document",
<<<<<<< HEAD
                "sliding_window_document"
                ], "Flex attention mask must be one of ['sliding_window', 'document', 'sliding_window_document']"
        if self.no_rope_layer is not None:
            assert self.num_hidden_layers % self.no_rope_layer == 0, "no_rope_layer must be a multiple of num_hidden_layers"
=======
                "sliding_window_document",
            ], "Flex attention mask must be one of ['sliding_window', 'document', 'sliding_window_document']"

>>>>>>> 8a388768
    @property
    def is_using_mup(self) -> bool:
        return self._is_using_mup

    @property
    def is_moe_model(self) -> bool:
        """Returns True if the model uses MoE layers"""
        return self.moe_config is not None and len(self.moe_config.layers) > 0


@dataclass
class Starcoder2Config:
    """Configuration for a Starcoder2 model

    Be careful on having a coherent typing as we use it to reconstruct the model from yaml
    """

    activation_function: str = "gelu_pytorch_tanh"
    attention_softmax_in_fp32: bool = True  # TODO: not used
    attn_pdrop: float = 0.1
    bos_token_id: int = 49152  # TODO: not used
    embd_pdrop: float = 0.1
    eos_token_id: int = 49152
    global_attn_layers: List[int] = field(default_factory=list)
    grouped_query: bool = False  # GQA
    hidden_size: int = 2048
    initializer_range: float = 0.02  # TODO: not used
    intermediate_size: Optional[int] = None
    is_starcoder2_config: bool = True  # We use this help differentiate models in yaml/python conversion
    layer_norm_epsilon: float = 1e-05
    max_position_embeddings: int = 4096
    multi_query: bool = False  # MQA
    num_attention_heads: int = 16
    num_hidden_layers: int = 24
    num_kv_heads: Optional[int] = None
    resid_pdrop: float = 0.1
    rope_theta: Optional[int] = 10000
    scale_attention_softmax_in_fp32: bool = True
    scale_attn_weights: bool = True
    sliding_window_size: Optional[int] = None
    use_position_embeddings: bool = False  # TODO @nouamane this is not used
    use_rotary_embeddings: bool = True
    vocab_size: int = 49280
    _attn_implementation: Optional[AttentionImplementation] = DEFAULT_ATTENTION_IMPLEMENTATION

    def __post_init__(self):
        if self.global_attn_layers is None:
            self.global_attn_layers = []

        if self.grouped_query:
            assert self.num_kv_heads is not None, "num_kv_heads must be specified for grouped query"
            assert self.multi_query is False, "Cannot use both multi_query and grouped_query"

        if not self.multi_query and not self.grouped_query:
            self.multi_query = True

        # Validate that the attention implementation is valid
        if self._attn_implementation is not None:
            assert (
                self._attn_implementation in ALL_ATTENTION_FUNCTIONS
            ), f"Invalid attention implementation: {self._attn_implementation}. Available options are: {ALL_ATTENTION_FUNCTIONS.keys()}"

    @property
    def n_embed(self):
        return self.hidden_size

    @property
    def n_head(self):
        return self.num_attention_heads

    @property
    def n_layer(self):
        return self.num_hidden_layers

    @property
    def n_positions(self):
        return self.max_position_embeddings

    @property
    def n_inner(self):
        return self.intermediate_size


NanotronConfigs = Union[LlamaConfig, Starcoder2Config, Qwen2Config, Any]<|MERGE_RESOLUTION|>--- conflicted
+++ resolved
@@ -181,16 +181,10 @@
             assert self.flex_attention_mask in [
                 "sliding_window",
                 "document",
-<<<<<<< HEAD
                 "sliding_window_document"
                 ], "Flex attention mask must be one of ['sliding_window', 'document', 'sliding_window_document']"
         if self.no_rope_layer is not None:
             assert self.num_hidden_layers % self.no_rope_layer == 0, "no_rope_layer must be a multiple of num_hidden_layers"
-=======
-                "sliding_window_document",
-            ], "Flex attention mask must be one of ['sliding_window', 'document', 'sliding_window_document']"
-
->>>>>>> 8a388768
     @property
     def is_using_mup(self) -> bool:
         return self._is_using_mup
