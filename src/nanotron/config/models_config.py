--- conflicted
+++ resolved
@@ -107,7 +107,6 @@
         if self.num_key_value_heads is None:
             self.num_key_value_heads = self.num_attention_heads
 
-<<<<<<< HEAD
         # to avoid unintended errors
         if self.kv_lora_rank is not None:
             assert self.use_mla, "kv_lora_rank is only used with MLA, please set use_mla to True"
@@ -118,13 +117,12 @@
                 "Setting num_key_value_heads to None since MLA is enabled. MLA uses same number of heads for queries and keys."
             )
             self.num_key_value_heads = None
-=======
+
         # Validate that the attention implementation is valid
         if self._attn_implementation is not None:
             assert (
                 self._attn_implementation in ALL_ATTENTION_FUNCTIONS
             ), f"Invalid attention implementation: {self._attn_implementation}. Available options are: {ALL_ATTENTION_FUNCTIONS.keys()}"
->>>>>>> 3ab53b7c
 
     @property
     def is_using_mup(self) -> bool:
