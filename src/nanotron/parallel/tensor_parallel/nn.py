# Copyright (c) 2020, NVIDIA CORPORATION.  All rights reserved.
#
# Licensed under the Apache License, Version 2.0 (the "License");
# you may not use this file except in compliance with the License.
# You may obtain a copy of the License at
#
#     http://www.apache.org/licenses/LICENSE-2.0
#
# Unless required by applicable law or agreed to in writing, software
# distributed under the License is distributed on an "AS IS" BASIS,
# WITHOUT WARRANTIES OR CONDITIONS OF ANY KIND, either express or implied.
# See the License for the specific language governing permissions and
# limitations under the License.

import os
from typing import Optional, Tuple

import torch
from torch import nn

from nanotron import distributed as dist
from nanotron.distributed import get_global_rank
<<<<<<< HEAD
from nanotron.parallel.comm import CudaStreamManager
=======
from nanotron.logging import get_logger
>>>>>>> 4d2c5eba
from nanotron.parallel.parameters import NanotronParameter
from nanotron.parallel.sharded_parameters import (
    SplitConfig,
    create_sharded_parameter_from_config,
    mark_all_parameters_in_module_as_sharded,
)
from nanotron.parallel.tensor_parallel.distributed_differentiable_primitives import (
    differentiable_all_gather,
    differentiable_all_reduce_sum,
    differentiable_identity,
    differentiable_reduce_scatter_sum,
)
from nanotron.parallel.tensor_parallel.enum import TensorParallelLinearMode
from nanotron.parallel.tensor_parallel.functional import (
    column_linear,
    row_linear,
)
from nanotron.parallel.tied_parameters import create_tied_parameter

logger = get_logger(__name__)


class TensorParallelColumnLinear(nn.Linear):
    def __init__(
        self,
        in_features,
        out_features,
        pg: dist.ProcessGroup,
        mode: TensorParallelLinearMode,
        bias=True,
        device=None,
        dtype=None,
        async_communication: bool = False,
        contiguous_chunks: Optional[Tuple[int, ...]] = None,
        tp_recompute_allgather: bool = True,
        stream_manager: Optional[CudaStreamManager] = None,
    ):
        self.pg = pg
        self.world_size = pg.size()

        assert out_features % self.world_size == 0

        self.in_features = in_features
        self.out_features = out_features // self.world_size
        self.tp_recompute_allgather = tp_recompute_allgather

        super().__init__(
            in_features=self.in_features,
            out_features=self.out_features,
            bias=bias,
            device=device,
            dtype=dtype,
        )

        self.mode = mode
        self.async_communication = async_communication
        self.stream_manager = stream_manager

        if self.world_size > 1:
            assert (
                os.environ.get("CUDA_DEVICE_MAX_CONNECTIONS", None) == "1"
            ), "Env variable CUDA_DEVICE_MAX_CONNECTIONS should be set to 1 when using TP>1"

        if contiguous_chunks is not None:
            assert (
                sum(contiguous_chunks) == out_features
            ), f"Sum of contiguous chunks ({sum(contiguous_chunks)}) must equal to out_features ({out_features})"
        split_config = SplitConfig(split_dim=0, contiguous_chunks=contiguous_chunks)

        mark_all_parameters_in_module_as_sharded(
            self,
            pg=self.pg,
            split_config=split_config,
        )

    def forward(
        self,
        x: torch.Tensor,
    ) -> torch.Tensor:
        return column_linear(
            input=x,
            weight=self.weight,
            bias=self.bias,
            group=self.pg,
            tp_mode=self.mode,
            async_communication=self.async_communication,
            tp_recompute_allgather=self.tp_recompute_allgather,
            stream_manager=self.stream_manager,
        )

    def extra_repr(self) -> str:
        return f"tp_rank={dist.get_rank(self.pg)}, {super().extra_repr()}, unsharded_out_features={self.out_features * self.world_size}"


class TensorParallelRowLinear(nn.Linear):
    def __init__(
        self,
        in_features,
        out_features,
        pg: dist.ProcessGroup,
        mode: TensorParallelLinearMode,
        bias=True,
        device=None,
        dtype=None,
        async_communication: bool = False,
        contiguous_chunks: Optional[Tuple[int, ...]] = None,
        stream_manager: Optional[CudaStreamManager] = None,
    ):
        self.pg = pg
        self.world_size = pg.size()

        assert in_features % self.world_size == 0

        self.in_features = in_features // self.world_size
        self.out_features = out_features
        self.stream_manager = stream_manager

        # No need to shard the bias term, only rank 0 would have it
        bias = dist.get_rank(self.pg) == 0 and bias

        super().__init__(
            in_features=self.in_features,
            out_features=self.out_features,
            bias=bias,
            device=device,
            dtype=dtype,
        )
        self.mode = mode
        self.async_communication = async_communication
        if self.mode is TensorParallelLinearMode.ALL_REDUCE and self.async_communication:
            raise ValueError("async_communication is not supported for ALL_REDUCE mode")

        if contiguous_chunks is not None:
            assert (
                sum(contiguous_chunks) == in_features
            ), f"Sum of contiguous chunks ({sum(contiguous_chunks)}) must equal to in_features ({in_features})"

        split_config = SplitConfig(split_dim=1, contiguous_chunks=contiguous_chunks)

        self._mark_all_parameters_in_module_as_sharded(split_config)

    def _mark_all_parameters_in_module_as_sharded(self, split_config: SplitConfig):
        for name, param in list(self.named_parameters()):
            if name == "bias":
                # `bias` only exists in rank 0 because it's not sharded
                new_param = NanotronParameter(tensor=param)
            else:
                new_param = create_sharded_parameter_from_config(
                    parameter=param,
                    pg=self.pg,
                    split_config=split_config,
                )
            setattr(self, name, new_param)

    def forward(self, x: torch.Tensor) -> torch.Tensor:
        return row_linear(
            input=x,
            weight=self.weight,
            bias=self.bias,
            group=self.pg,
            tp_mode=self.mode,
            async_communication=self.async_communication,
            stream_manager=self.stream_manager,
        )

    def extra_repr(self) -> str:
        return f"tp_rank={dist.get_rank(self.pg)}, {super().extra_repr()}, unsharded_in_features={self.in_features * self.world_size}"


class TiedLinear(nn.Linear):
    def __init__(
        self,
        in_features,
        out_features,
        pg: dist.ProcessGroup,
        mode: TensorParallelLinearMode,
        bias=True,
        device=None,
        dtype=None,
    ):
        self.pg = pg
        self.world_size = pg.size()
        self.mode = mode

        super().__init__(
            in_features=in_features,
            out_features=out_features,
            bias=bias,
            device=device,
            dtype=dtype,
        )

        self._mark_all_parameters_in_module_as_tied()

    def _mark_all_parameters_in_module_as_tied(self):
        for name, param in list(self.named_parameters()):
            new_param = create_tied_parameter(
                parameter=param,
                name=name,
                global_ranks=tuple(sorted((get_global_rank(self.pg, i) for i in range(self.pg.size())))),
                reduce_op=None if self.mode is TensorParallelLinearMode.ALL_REDUCE else dist.ReduceOp.SUM,
                root_module=self,
            )
            setattr(self, name, new_param)

    def forward(self, x: torch.Tensor) -> torch.Tensor:
        y = super().forward(x)
        if self.mode is TensorParallelLinearMode.ALL_REDUCE:
            y = differentiable_identity(y, group=self.pg)
        elif self.mode is TensorParallelLinearMode.REDUCE_SCATTER:
            y = differentiable_all_gather(y, group=self.pg)
        else:
            raise ValueError(f"Got unexpected mode: {self.mode}.")

        return y


class TensorParallelEmbedding(nn.Embedding):
    def __init__(
        self,
        num_embeddings,
        embedding_dim,
        pg: dist.ProcessGroup,
        mode: TensorParallelLinearMode,
        padding_idx=None,
        max_norm=None,
        norm_type=2.0,
        scale_grad_by_freq=False,
        sparse=False,
        _weight=None,
        device=None,
        dtype=None,
        contiguous_chunks: Optional[Tuple[int, ...]] = None,
    ):
        self.pg = pg
        self.rank = dist.get_rank(self.pg)
        self.world_size = pg.size()

        self.original_num_embeddings = num_embeddings

        # TODO @thomasw21: Fix and remove that constraint. Typically there's no reason to have such a constraint.
        assert num_embeddings % self.world_size == 0
        block_size = num_embeddings // self.world_size
        # inputs in `[min_id, max_id[` are handled by `self` to get embeddings
        self.min_id = self.rank * block_size
        self.max_id = (self.rank + 1) * block_size

        super().__init__(
            block_size,
            embedding_dim,
            padding_idx=padding_idx,
            max_norm=max_norm,
            norm_type=norm_type,
            scale_grad_by_freq=scale_grad_by_freq,
            sparse=sparse,
            _weight=_weight,
            device=device,
            dtype=dtype,
        )

        self.mode = mode

        if contiguous_chunks is not None:
            assert (
                sum(contiguous_chunks) == num_embeddings
            ), f"Sum of contiguous chunks ({sum(contiguous_chunks)}) must equal to num_embeddings ({num_embeddings})"

        split_config = SplitConfig(split_dim=0, contiguous_chunks=contiguous_chunks)

        mark_all_parameters_in_module_as_sharded(self, pg=self.pg, split_config=split_config)

    def forward(self, input_ids: torch.Tensor) -> torch.Tensor:
        if self.pg.size() > 1:
            # `0` if input is in the correct interval, else `1`
            input_mask = torch.logical_or(self.min_id > input_ids, input_ids >= self.max_id)
            # translate for [0, self.max_id - self.min_id[
            masked_input = input_ids.clone() - self.min_id
            # default all out of bounds values to `0`
            masked_input[input_mask] = 0
        else:
            masked_input = input_ids
        out = super().forward(masked_input)

        if self.pg.size() > 1:
            out = out * (~input_mask[..., None])

        if self.mode is TensorParallelLinearMode.ALL_REDUCE:
            out = differentiable_all_reduce_sum(out, group=self.pg)
        elif self.mode is TensorParallelLinearMode.REDUCE_SCATTER:
            out = differentiable_reduce_scatter_sum(
                out, group=self.pg
            )  # this should scatter s / b*s (first dimension)
        else:
            raise ValueError(f"Got unexpected mode: {self.mode}.")

        return out  # [*input_ids.shape, embedding_dim]

    def extra_repr(self) -> str:
        return f"tp_rank={dist.get_rank(self.pg)}, {super().extra_repr()}, unsharded_num_embeddings={self.original_num_embeddings}"<|MERGE_RESOLUTION|>--- conflicted
+++ resolved
@@ -20,11 +20,8 @@
 
 from nanotron import distributed as dist
 from nanotron.distributed import get_global_rank
-<<<<<<< HEAD
+from nanotron.logging import get_logger
 from nanotron.parallel.comm import CudaStreamManager
-=======
-from nanotron.logging import get_logger
->>>>>>> 4d2c5eba
 from nanotron.parallel.parameters import NanotronParameter
 from nanotron.parallel.sharded_parameters import (
     SplitConfig,
