--- conflicted
+++ resolved
@@ -244,7 +244,6 @@
             optimizer_args=self.config.optimizer,
             parallel_context=self.parallel_context,
         )
-<<<<<<< HEAD
         # NOTE: quantize optimizer states
         # add hook to dequantize optimizer states before .step()
         # add hook step to recompute lr
@@ -252,10 +251,7 @@
 
         assert 1 == 1
 
-        if self.init_checkpoint_path is not None:
-=======
         if self.init_checkpoint_path is not None and self.config.checkpoints.load_optimizer:
->>>>>>> 2cde8f63
             load_optimizer(
                 optimizer=self.optimizer,
                 parallel_context=self.parallel_context,
@@ -606,13 +602,10 @@
                 max_norm=self.config.optimizer.clip_grad,
             )
 
-<<<<<<< HEAD
         before_optim_step_sanity_checks(
             self.config, self.parallel_context, self.unwrapped_model, self.optimizer, self.grad_accumulator
         )
 
-=======
->>>>>>> 2cde8f63
         # Compute DP average loss and overlap with optimizer step
         if isinstance(outputs[0]["loss"], torch.Tensor):
             # This is an average on only one data rank.
@@ -625,9 +618,7 @@
             loss_avg = None
             handle = None
 
-<<<<<<< HEAD
         # NOTE: sanity check that parameters has gradient
-=======
         # Move optimizer states back to GPU before optimizer step
         if (
             self.init_checkpoint_path is not None
@@ -640,7 +631,6 @@
             self.config, self.parallel_context, self.unwrapped_model, self.grad_accumulator, self.optimizer
         )
 
->>>>>>> 2cde8f63
         # Apply gradient
         self.optimizer.step()
         self.optimizer.zero_grad()
