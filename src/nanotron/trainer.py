--- conflicted
+++ resolved
@@ -610,13 +610,8 @@
 
         self.post_train_step()
 
-<<<<<<< HEAD
         self.stream_manager.comm_bucket.clear_all()
-
-        return outputs, loss_avg
-=======
         return outputs, loss_avg, z_loss_avg
->>>>>>> 4d2c5eba
 
     def validation_step(self, dataloader: Iterator[Dict[str, Union[torch.Tensor, TensorPointer]]]) -> Iterable[Dict]:
         outputs = self.pipeline_engine.validate_batch_iter(
