import datetime
import json
import os
import shutil
import time
from dataclasses import asdict
from pathlib import Path
from pprint import pformat
from typing import (
    Callable,
    Dict,
    Iterable,
    Iterator,
    List,
    Optional,
    Tuple,
    Type,
    Union,
    cast,
)

from nanotron.s3_checkpoints import S3Mover, check_path_is_local
import torch
from torch.nn.parallel import DistributedDataParallel
from torch.utils.data import DataLoader

from nanotron import distributed as dist
from nanotron import logging
from nanotron.lighteval import LightEvalRunner
from nanotron.config import (
    Config,
    DatasetStageArgs,
    ExistingCheckpointInit,
    ParallelismArgs,
    RandomInit,
    SpectralMupInit,
    get_config_from_file,
)
from nanotron.constants import MODEL_CONFIG_FILE_NAME
from nanotron.dataloader import sanity_check_dataloader
from nanotron.helpers import (
    _vocab_size_with_padding,
    compute_remain_train_steps_of_a_data_stage_from_ckp,
    get_consumed_train_samples_of_a_data_stage_from_ckp,
    get_profiler,
    init_optimizer_and_grad_accumulator,
    init_random_states,
    log_throughput,
    lr_scheduler_builder,
)
from nanotron.logging import (
    LoggerWriter,
    LogItem,
    human_format,
    log_memory,
    log_rank,
    set_ranks_logging_level,
)
from nanotron.models import NanotronModel, build_model
from nanotron.models.base import check_model_has_grad
from nanotron.models.llama import LlamaForTraining, RotaryEmbedding
from nanotron.models.starcoder2 import Starcoder2ForTraining
from nanotron.optim.clip_grads import clip_grad_norm
from nanotron.parallel import ParallelContext
from nanotron.parallel.data_parallel.utils import sync_gradients_across_dp
from nanotron.parallel.parameters import NanotronParameter, sanity_check
from nanotron.parallel.pipeline_parallel.engine import (
    PipelineEngine,
    TensorPointer,
)
from nanotron.parallel.pipeline_parallel.utils import get_pp_rank_of
from nanotron.parallel.tensor_parallel.enum import TensorParallelLinearMode
from nanotron.parallel.tensor_parallel.nn import TensorParallelRowLinear
from nanotron.parallel.tied_parameters import (
    create_pg_for_tied_weights,
    get_tied_id_to_param,
    sync_tied_weights_gradients,
    tie_parameters,
)
from nanotron.random import set_random_seed
from nanotron.s3_checkpoints import S3Mover, check_path_is_local
from nanotron.sanity_checks import (
    after_optim_step_sanity_checks,
    after_tbi_sanity_checks,
    before_optim_step_sanity_checks,
    before_tbi_sanity_checks,
)
from nanotron.scaling.parametrization import ParametrizationMethod
from nanotron.serialize import (
    load_lr_scheduler,
    load_meta,
    load_weights,
    parse_ckpt_path,
    save,
    save_random_states,
)
from nanotron.serialize.metadata import DataStageMetadata, TrainingMetadata
from nanotron.serialize.optimizer import load_optimizer

logger = logging.get_logger(__name__)

# Reduce the logging noise from torch.distributed when creating new process groups
dist_logger = logging.get_logger(dist.dist.__name__)
dist_logger.setLevel(logging.WARNING)

CONFIG_TO_MODEL_CLASS = {
    "LlamaConfig": LlamaForTraining,
    "Starcoder2Config": Starcoder2ForTraining,
}

try:
    import wandb
except ImportError:
    wandb = None


class DistributedTrainer:
    def __init__(
        self,
        config_or_config_file: Union[Config, str],
        config_class: Type[Config] = Config,
        model_config_class: Optional[Type] = None,
        model_class: Type[NanotronModel] = None,
    ):
        """
        Nanotron's distributed trainer.

        Args:
            config_or_config_file: Either a `Config` object or a path to a YAML file containing the config.
            config_class: The `Config` class to use.
            model_config_class: The `ModelConfig` class to use (for example `LlamaConfig`). Defaults to `None` which will use the model config class defined in the config.
            model_class: The `NanotronModel` class to use (for example `LlamaForTraining`). Defaults to `None` which will use the model class defined in the config.
        """

        super().__init__()
        self.config = get_config_from_file(
            config_or_config_file, config_class=config_class, model_config_class=model_config_class
        )
        self.model_config = self.config.model.model_config
        if model_class is not None:
            CONFIG_TO_MODEL_CLASS[self.model_config.__class__.__name__] = model_class

        ########################################
        ## We start with setting up loggers and process groups
        ########################################

        # Initialise all process groups
        self.parallel_context = ParallelContext(
            tensor_parallel_size=self.config.parallelism.tp,
            pipeline_parallel_size=self.config.parallelism.pp,
            data_parallel_size=self.config.parallelism.dp,
            expert_parallel_size=self.config.parallelism.expert_parallel_size,
        )
        
        self.pre_init()

        # Set log levels
        set_ranks_logging_level(parallel_context=self.parallel_context, logging_config=self.config.logging)



        # Log benchmark info
        if os.environ.get("NANOTRON_BENCHMARK", "0") == "1":
            log_throughput(self.config, self.parallel_context)

        ########################################
        ## Setting up our model, optimizers, schedulers, etc.
        ########################################

        # Set random states
        set_random_seed(self.config.general.seed)

        # Init model and build on pp ranks
        self.random_states = init_random_states(
            parallel_config=self.config.parallelism, tp_pg=self.parallel_context.tp_pg
        )
        self.model = self.init_model()  # Defines self.model
        self.unwrapped_model: NanotronModel = (
            self.model.module if isinstance(self.model, DistributedDataParallel) else self.model
        )

        # TODO: find a better way to handle this
        parametrization_method = (
            ParametrizationMethod.SPECTRAL_MUP
            if hasattr(self.config.model.init_method, "use_mup") and self.config.model.init_method.use_mup
            else ParametrizationMethod.STANDARD
        )

        # Init optimizer
        self.optimizer, self.grad_accumulator = init_optimizer_and_grad_accumulator(
            parametrization_method=parametrization_method,
            model=self.model,
            optimizer_args=self.config.optimizer,
            parallel_context=self.parallel_context,
        )
        if self.init_checkpoint_path is not None:
            load_optimizer(
                optimizer=self.optimizer,
                parallel_context=self.parallel_context,
                root_folder=self.init_checkpoint_path,
                param_shard_metadata=self.param_shard_metadata,
                model=self.model,
            )

        # Init learning rate scheduler
        self.lr_scheduler = lr_scheduler_builder(
            optimizer=self.optimizer,
            lr_scheduler_args=self.config.optimizer.learning_rate_scheduler,
            total_training_steps=self.config.tokens.train_steps,
        )
        if self.init_checkpoint_path is not None:
            load_lr_scheduler(
                lr_scheduler=self.lr_scheduler,
                root_folder=self.init_checkpoint_path,
            )

        # Define iteration start state
        if self.init_checkpoint_path is not None:
            checkpoint_metadata = load_meta(
                parallel_context=self.parallel_context, root_folder=self.init_checkpoint_path
            )
            assert isinstance(checkpoint_metadata.metas, TrainingMetadata)
            log_rank(str(checkpoint_metadata), logger=logger, level=logging.INFO, rank=0)
            self.metadata: TrainingMetadata = checkpoint_metadata.metas
            # NOTE: we should not change data stages
            assert (
                self.config.tokens.train_steps > self.metadata.last_train_step
            ), f"Loaded checkpoint has already trained {self.metadata.last_train_step} batches, you need to specify a higher `config.tokens.train_steps`"
        else:
            data_stages = [
                DataStageMetadata(
                    name=stage.name, start_training_step=stage.start_training_step, consumed_train_samples=0
                )
                for stage in self.config.data_stages
            ]
            self.metadata: TrainingMetadata = TrainingMetadata(
                consumed_train_samples=0, last_train_step=0, last_stage_idx=0, data_stages=data_stages
            )

        # Setup tensorboard write and log writers on output rank
        self.logger_ranks = self.parallel_context.get_global_rank(
            ep_rank=0, pp_rank=self.unwrapped_model.output_pp_rank, dp_rank=0, tp_rank=0
        ).flatten()
        self.loggerwriter = self.setup_log_writers()

        # Log where each module is instantiated
        self.unwrapped_model.log_modules(level=logging.DEBUG, group=self.parallel_context.world_pg, rank=0)

        self.micro_batch_size = self.config.tokens.micro_batch_size
        self.n_micro_batches_per_batch = self.config.tokens.batch_accumulation_per_replica
        self.global_batch_size = (
            self.micro_batch_size * self.n_micro_batches_per_batch * self.parallel_context.dp_pg.size()
        )
        self.sequence_length = self.config.tokens.sequence_length
        self.iteration_step = self.metadata.last_train_step
        self.limit_val_batches = self.config.tokens.limit_val_batches
        # NOTE: the dataloader currently in use for the current training stage
        self.current_dataloader: Optional[DataLoader] = None

        self.post_init()

    def pre_init(self):
        self.init_checkpoint_path = parse_ckpt_path(config=self.config, parallel_context=self.parallel_context)

    def post_init(self):
<<<<<<< HEAD
        # S3 Mover and save initial state (only if we need to upload checkpoints on s3)
        if self.config.s3_upload is not None and self.config.s3_upload.upload_s3_path is not None:
            # Only local rank 0 should upload
=======
        # S3 Mover and save initial state
        if self.config.s3_upload is not None:
            # NOTE: Only local rank 0 should upload
>>>>>>> 97c13b0d
            dummy = bool(int(os.environ.get("LOCAL_RANK", None)) != 0)
            self.s3_mover = S3Mover(
                local_path=self.config.checkpoints.checkpoints_path,
                s3_path=self.config.s3_upload.upload_s3_path,
                remove_after_upload=self.config.s3_upload.remove_after_upload,
                s5cmd_numworkers=self.config.s3_upload.s5cmd_numworkers,
                s5cmd_concurrency=self.config.s3_upload.s5cmd_concurrency,
                s5cmd_path=self.config.s3_upload.s5cmd_path,
                dummy=dummy,
            )
        else:
            self.s3_mover = None
<<<<<<< HEAD
        if dist.get_rank(self.parallel_context.world_pg) == 0:
            # check if slurm is configured
            # TODO @eliebak rewrite the logic by self.slurm + there can be s3upload AND checkpoint path local which is not support for now
            if self.config.lighteval is not None and self.config.general.eval_slurm_config is not None:
                self.lighteval_runner = LightEvalRunner(config=self.config, parallel_context=self.parallel_context)
                if self.s3_mover is not None:
                    self.s3_mover.post_upload_callback = self.lighteval_runner.eval_single_checkpoint
                    self.post_checkpoint_callback = None
                else:
                    # Use the no_s3 version of the evaluation function
                    # TODO: make it one function + make it automatic to switch to the right jinja template         
                    self.post_checkpoint_callback = self.lighteval_runner.eval_single_checkpoint_no_s3
            else:
                self.post_checkpoint_callback = None
        else:
            self.post_checkpoint_callback = None
=======

>>>>>>> 97c13b0d
    def pre_training(self, *args, **kwargs):
        self._print_training_plan()

        metadata: TrainingMetadata = self.metadata

        log_rank(
            f"[Start training] datetime: {datetime.datetime.now()} | mbs: {self.micro_batch_size} | grad_accum: {self.n_micro_batches_per_batch} | global_batch_size: {self.global_batch_size} | sequence_length: {self.sequence_length} | train_steps: {self.config.tokens.train_steps} | start_iteration_step: {metadata.last_train_step} | consumed_train_samples: {metadata.consumed_train_samples}",  # noqa
            logger=logger,
            level=logging.INFO,
            rank=0,
        )

        current_time = datetime.datetime.now().strftime("%d/%m/%Y_%H:%M:%S")
        if dist.get_rank(self.parallel_context.world_pg) == 0 and wandb is not None:
            wandb.init(
                project=self.config.general.project,
                name=f"{self.config.general.run}_{self.config.general.timestamp_with_run}",
                config={"nanotron_config": self.config.as_dict()},
            )
            # Define tokens metric as x-axis for all metrics
            wandb.define_metric("Tokens")
            wandb.define_metric("*", step_metric="Tokens")
            
            # Handle resuming from a previous run
            initial_step = getattr(self.config.general, 'step', 0)
            if initial_step is None:
                initial_step = 0
        
            initial_tokens = initial_step * self.global_batch_size
            
            # Log initial tokens to set the starting point
            wandb.log({"Tokens": initial_tokens})
            
            print(f"Initial Tokens: {initial_tokens}")

            
    def post_train_step(self):
<<<<<<< HEAD
=======

        # Update our background upload/removal of checkpoints
        if self.s3_mover is not None:
            self.s3_mover.update()
>>>>>>> 97c13b0d

        # Update our background upload/removal of checkpoints
        if self.s3_mover is not None:
            self.s3_mover.update()

    def post_training(self):
        if self.s3_mover is not None:
            self.s3_mover.distributed_wait_for_completion(group=self.parallel_context.world_pg)
    def post_training(self):
        if self.s3_mover is not None:
            self.s3_mover.distributed_wait_for_completion(group=self.parallel_context.world_pg)
<<<<<<< HEAD
        
        if dist.get_rank(self.parallel_context.world_pg) == 0 and wandb is not None:
            wandb.finish()
=======
>>>>>>> 97c13b0d

    
    def _print_training_plan(self):
        if hasattr(self.config, "data_stages") and self.config.data_stages is not None:
            stages_info = "".join(
                f"[Stage {stage.name}] start from step {stage.start_training_step} \n"
                for stage in self.config.data_stages
            )
            full_log_message = (
                f"[Training Plan] There are {len(self.config.data_stages)} training stages \n{stages_info}"
            )
            log_rank(full_log_message, logger=logger, level=logging.INFO, rank=0)

    def _update_dataloader_based_on_training_stages(self, dataloaders: Union[List[DataLoader], DataLoader]):
        from collections.abc import Generator

        if not hasattr(self.config, "data_stages") or self.config.data_stages is None:
            if self.current_dataloader is None:
                if isinstance(dataloaders, tuple):
                    dataloader = dataloaders[0]
                else:
                    dataloader = dataloaders
                self.current_dataloader = sanity_check_dataloader(
                    dataloader=dataloader, parallel_context=self.parallel_context, config=self.config
                )
            return
        elif isinstance(dataloaders, Generator):
            # TODO(xrsrke): this is a hacky way to handle DoReMi's dataloader
            # remove this in the next PR
            self.current_dataloader = dataloaders
            return

        assert len(dataloaders) > 0, "No dataloaders provided"
        assert len(dataloaders) == len(
            self.config.data_stages
        ), "Number of dataloaders should match the number of dataset stages"

        def clear_dataloader_from_memory(dataloader: DataLoader, stage_name: str):
            import gc

            log_rank(
                f"[Training Stage: {stage_name}] Clearing the previous training stage's dataloader and datasets from memory",
                logger=logger,
                level=logging.INFO,
            )

            # NOTE: Clear dataloader from memory
            del dataloader.dataset
            del dataloader.sampler
            del dataloader.batch_sampler

            gc.collect()

        dataloader = None

        def find_stage_idx_to_resume():
            reversed_data_stages = sorted(self.config.data_stages, key=lambda x: x.start_training_step, reverse=True)
            for idx, stage in enumerate(reversed_data_stages):
                if self.iteration_step >= stage.start_training_step:
                    return len(self.config.data_stages) - idx - 1
            return None

        stage_idx_to_resume = find_stage_idx_to_resume()

        for stage_idx, stage in enumerate(self.config.data_stages):
            if stage_idx < self.metadata.last_stage_idx:
                continue

            stage = cast(DatasetStageArgs, stage)

            is_resume_from_training = self.current_dataloader is None and stage_idx_to_resume == stage_idx
            if (stage.start_training_step == self.iteration_step) or is_resume_from_training:
                if self.current_dataloader is not None:
                    prev_stage_name = self.config.data_stages[stage_idx - 1].name
                    prev_dataloader = dataloaders[prev_stage_name]

                    if isinstance(prev_dataloader, DataLoader):
                        # NOTE: we don't need to clear dummy data generator from memory
                        clear_dataloader_from_memory(prev_dataloader, stage_name=stage.name)

                self.metadata.last_stage_idx = stage_idx

                if is_resume_from_training:
                    remaining_train_steps = compute_remain_train_steps_of_a_data_stage_from_ckp(
                        stage, self.config, self.metadata
                    )
                    consumed_train_steps = get_consumed_train_samples_of_a_data_stage_from_ckp(stage, self.metadata)
                    log_rank(
                        f"Resuming training from stage {stage.name}, it has trained for {consumed_train_steps} samples and has {remaining_train_steps} remaining train steps",
                        logger=logger,
                        level=logging.INFO,
                        rank=0,
                    )

                dataloader = dataloaders[stage.name]
                # NOTE: if a dataloader is lazy initialized, we need to call it to initialize it
                dataloader = dataloader() if callable(dataloader) else dataloader
                break

        if dataloader is not None:
            self.current_dataloader = sanity_check_dataloader(
                dataloader=dataloader, parallel_context=self.parallel_context, config=self.config
            )

    def train(
        self,
        dataloader_or_dls: Dict[
            str, Union[Iterator[Dict[str, Union[torch.Tensor, TensorPointer]]], Tuple[Iterator, ...]]
        ],
        **kwargs,
    ) -> None:
        self.pre_training(**kwargs)

        if self.config.checkpoints.save_initial_state and self.init_checkpoint_path is None:
            self.save_checkpoint()

        self.pipeline_engine: PipelineEngine = self.config.parallelism.pp_engine

        self.pipeline_engine.nb_microbatches = self.n_micro_batches_per_batch

        # TODO @nouamanetazi: refactor this
        # Useful mapping
        self.unwrapped_model = self.model.module if isinstance(self.model, DistributedDataParallel) else self.model
        self.unwrapped_model.module_id_to_prefix = {
            id(module): f"{module_name}." for module_name, module in self.unwrapped_model.named_modules()
        }
        # Fix the root_model
        self.unwrapped_model.module_id_to_prefix[id(self.unwrapped_model)] = ""

        prof = get_profiler(config=self.config)
        torch.cuda.empty_cache()
        with prof:
            for self.iteration_step in range(self.metadata.last_train_step + 1, self.config.tokens.train_steps + 1):
                if isinstance(prof, torch.profiler.profile):
                    prof.step()

                self.iteration_start_time = time.time()
                self._update_dataloader_based_on_training_stages(dataloader_or_dls)

                # Training step
                outputs, loss_avg = self.training_step(dataloader=self.current_dataloader)

                # Training Logs
                # TODO(xrsrke): refactor using callbacks would be better
                self.metadata.consumed_train_samples += self.global_batch_size
                self.metadata.last_train_step = self.iteration_step
                self.metadata.data_stages[
                    self.metadata.last_stage_idx
                ].consumed_train_samples += self.global_batch_size

                if (self.iteration_step - 1) % self.config.logging.iteration_step_info_interval == 0:
                    self.train_step_logs(outputs=outputs, loss_avg=loss_avg)

                # Checkpoint
                if self.iteration_step % self.config.checkpoints.checkpoint_interval == 0:
                    self.save_checkpoint()

        dist.barrier()  # let's wait for everyone before leaving

        if self.config.checkpoints.save_final_state:
            self.save_checkpoint()

        self.post_training()

    def training_step(
        self, dataloader: Iterator[Dict[str, Union[torch.Tensor, TensorPointer]]]
    ) -> Tuple[Iterable[Dict], Optional[torch.Tensor]]:
        before_tbi_sanity_checks(self.config, self.parallel_context, self.unwrapped_model, self.grad_accumulator)

        if self.iteration_step < 5:
            log_memory(logger=logger)

        outputs = self.pipeline_engine.train_batch_iter(
            model=self.model,
            pg=self.parallel_context.pp_pg,
            batch=(next(dataloader) for _ in range(self.n_micro_batches_per_batch)),
            nb_microbatches=self.n_micro_batches_per_batch,
            grad_accumulator=self.grad_accumulator,
        )

        if self.iteration_step < 5:
            log_memory(logger=logger)

        after_tbi_sanity_checks(self.config, self.parallel_context, self.unwrapped_model, self.grad_accumulator)

        if isinstance(self.model, DistributedDataParallel) and self.grad_accumulator is not None:
            # Wait for fp32 grads allreduce to finish to make sure grads are synced across DP
            assert (
                self.grad_accumulator.fp32_grads_allreduce_handle is not None
            ), "No fp32_grads_allreduce_handle maybe you're using only a single training process"
            self.grad_accumulator.fp32_grads_allreduce_handle.wait()

        # Sync tied weights
        if not isinstance(self.model, DistributedDataParallel):
            # Manually sync across DP if it's not handled by DDP
            sync_gradients_across_dp(
                module=self.model,
                dp_pg=self.parallel_context.dp_pg,
                reduce_op=dist.ReduceOp.AVG,
                # TODO @thomasw21: This is too memory hungry, instead we run all_reduce
                reduce_scatter=False,  # optimizer.inherit_from(ZeroDistributedOptimizer),
                grad_accumulator=self.grad_accumulator,
            )

        # TODO @nouamane: Put this in hooks so we can overlap communication with gradient computation on the last backward pass.
        sync_tied_weights_gradients(
            module=self.unwrapped_model,
            parallel_context=self.parallel_context,
            grad_accumulator=self.grad_accumulator,
        )

        # Clip gradients
        if self.config.optimizer.clip_grad is not None:
            # Unwrap DDP
            named_parameters = [
                (name, param)
                for name, param in self.unwrapped_model.get_named_params_with_correct_tied()
                if param.requires_grad
            ]
            self.grad_norm_unclipped = clip_grad_norm(
                mp_pg=self.parallel_context.mp_pg,
                named_parameters=named_parameters,
                grad_accumulator=self.grad_accumulator,
                max_norm=self.config.optimizer.clip_grad,
            )

        before_optim_step_sanity_checks(
            self.config, self.parallel_context, self.unwrapped_model, self.grad_accumulator
        )

        # Compute DP average loss and overlap with optimizer step
        if isinstance(outputs[0]["loss"], torch.Tensor):
            # This is an average on only one data rank.
            loss_avg = torch.stack(
                [output["loss"] for output in outputs]
            ).sum()  # already divided by n_micro_batches_per_batch
            # sync loss across DP
            handle = dist.all_reduce(loss_avg, group=self.parallel_context.dp_pg, async_op=True, op=dist.ReduceOp.AVG)
        else:
            loss_avg = None
            handle = None

        # Apply gradient
        self.optimizer.step()
        self.optimizer.zero_grad()

        # Update the learning rate
        self.lr_scheduler.step()

        after_optim_step_sanity_checks(self.config, self.parallel_context, self.unwrapped_model, self.grad_accumulator)

        if handle is not None:
            handle.wait()

        self.post_train_step()

        return outputs, loss_avg

    def validation_step(self, dataloader: Iterator[Dict[str, Union[torch.Tensor, TensorPointer]]]) -> Iterable[Dict]:
        outputs = self.pipeline_engine.validate_batch_iter(
            model=self.model,
            batch=(next(dataloader) for _ in range(self.limit_val_batches)),
            nb_microbatches=self.limit_val_batches,
        )
        return outputs

    def train_step_logs(
        self,
        outputs: Iterable[Dict[str, Union[torch.Tensor, TensorPointer]]],
        loss_avg: Optional[torch.Tensor],
    ) -> None:
        # TODO @nouamanetazi: Megatron-LM seems to be using a barrier to report their interval time. Check if this is necessary. https://github.com/NouamaneTazi/Megatron-LM/blob/e241a96c3085b18e36c6cee1d68a8155de77b5a6/megatron/training.py#L607
        dist.barrier()
        torch.cuda.synchronize()
        elapsed_time_per_iteration_ms = (time.time() - self.iteration_start_time) * 1000
        tokens_per_sec = (
            self.global_batch_size * self.sequence_length / (elapsed_time_per_iteration_ms / 1000)
        )  # tokens_per_sec is calculated using sequence_length
        model_tflops, hardware_tflops = self.unwrapped_model.get_flops_per_sec(
            iteration_time_in_sec=elapsed_time_per_iteration_ms / 1000,
            sequence_length=self.sequence_length,
            global_batch_size=self.global_batch_size,
        )

        if dist.get_rank(self.parallel_context.world_pg) in self.logger_ranks:
            assert self.loggerwriter is not None, "loggerwriter should be defined on logger ranks"

            lr = self.lr_scheduler.get_last_lr()[0]

            log_entries = [
                # LogItem("consumed_samples", self.consumed_train_samples, "human_format"),  # , "12d"),
                # LogItem(
                #     "consumed_tokens",
                #     self.metadata.consumed_train_samples * self.config.tokens.sequence_length,
                #     "human_format",
                # ),  # , "12d"),
                LogItem("elapsed_time_per_iteration_ms", elapsed_time_per_iteration_ms, "human_format"),  # , ".1f"),
                LogItem("tokens_per_sec", tokens_per_sec, "human_format"),  # , "1.6E"),
                LogItem(
                    "tokens_per_sec_per_gpu", tokens_per_sec / self.parallel_context.world_pg.size(), "human_format"
                ),  # , "1.6E"),
                LogItem("global_batch_size", self.global_batch_size, "human_format"),  # , "5d"),
                LogItem("lm_loss", loss_avg.item(), "human_format"),  # , "1.6E"),
                LogItem("lr", lr, "human_format"),  # , ".3E"),
                LogItem("model_tflops_per_gpu", model_tflops, "human_format"),  # , ".2f"),
                LogItem("hardware_tflops_per_gpu", hardware_tflops, "human_format"),  # , ".2f"),
            ]

            if self.config.optimizer.clip_grad is not None:
                log_entries.append(LogItem("grad_norm", self.grad_norm_unclipped.item(), "human_format"))  # , ".3f"))

            # Log not too often the memory
            if self.iteration_step < 5 or (self.iteration_step - 1) % self.config.checkpoints.checkpoint_interval == 0:
                total, used, free = shutil.disk_usage("/")
                log_entries.extend(
                    [
                        LogItem(
                            "cuda_memory_allocated", torch.cuda.memory_allocated(), "human_format"
                        ),  #  / 1024**2, ".2f"),
                        LogItem(
                            "cuda_max_memory_reserved", torch.cuda.max_memory_reserved(), "human_format"
                        ),  #  / 1024**2, ".2f"),
                        LogItem("hd_total_memory_tb", total, "human_format"),  #  / (2**40), ".2f"),
                        LogItem("hd_used_memory_tb", used, "human_format"),  #  / (2**40), ".2f"),
                        LogItem("hd_free_memory_tb", free, "human_format"),  #  / (2**40), ".2f"),
                    ]
                )

            # NOTE: only one rank writes to wandb
            if dist.get_rank(self.parallel_context.world_pg) == self.logger_ranks[0] and wandb is not None:
                wandb.log(
                    {
                        **{log_item.tag: log_item.scalar_value for log_item in log_entries},
                        "iteration_step": self.iteration_step,
                        "Tokens": self.metadata.consumed_train_samples * self.config.tokens.sequence_length,
                    }
                )

            self.loggerwriter.add_scalars_from_list(log_entries, self.iteration_step)

        # Nanotron Benchmark mode: we log the throughput and exit
        if os.environ.get("NANOTRON_BENCHMARK", "0") == "1" and self.iteration_step == 3:
            log_throughput(
                self.config,
                self.parallel_context,
                model_tflops,
                hardware_tflops,
                tokens_per_sec,
            )
            log_rank("Throughput logging complete", logger=logger, level=logging.INFO)
            if "SLURM_JOB_ID" in os.environ:
                os.system("scancel " + os.environ["SLURM_JOB_ID"])
            else:
                exit(0)

    def init_model(self) -> Union[NanotronModel, DistributedDataParallel]:
        """Initialize the model and load weights from checkpoint if needed."""
        # TODO: add max_position_embeddings
        self.model_config.vocab_size = _vocab_size_with_padding(
            self.model_config.vocab_size,
            pg_size=self.parallel_context.tp_pg.size(),
            make_vocab_size_divisible_by=self.config.model.make_vocab_size_divisible_by,
        )

        if (
            getattr(self.model_config, "max_position_embeddings", None) is not None
            and self.model_config.max_position_embeddings != self.config.tokens.sequence_length
        ):
            if isinstance(self.config.model.init_method, ExistingCheckpointInit):
                log_rank(
                    f"Finetuning a model with a sequence length {self.config.tokens.sequence_length} that is different from the checkpoint's max_position_embeddings {self.model_config.max_position_embeddings}.",  # noqa
                    logger=logger,
                    level=logging.WARNING,
                    rank=0,
                )
            else:
                assert (
                    self.config.tokens.sequence_length == self.model_config.max_position_embeddings
                ), "The tokenizer's sequence length does not match the model's maximum position embeddings."

        log_rank("Config:\n" + pformat(self.config), logger=logger, level=logging.INFO, rank=0)
        log_rank("Model Config:\n" + pformat(self.model_config), logger=logger, level=logging.INFO, rank=0)

        model = self._init_model_instance()
        model = self._load_model_checkpoint(model)
        return model

    def _init_model_instance(self) -> NanotronModel:
        model_config_cls = self.model_config.__class__.__name__
        assert (
            model_config_cls in CONFIG_TO_MODEL_CLASS
        ), f"Unsupported model config {model_config_cls}. Only {CONFIG_TO_MODEL_CLASS.keys()} are supported"

        model = self._init_model(
            model_builder=lambda: CONFIG_TO_MODEL_CLASS[model_config_cls](
                config=self.model_config,
                parallel_context=self.parallel_context,
                parallel_config=self.config.parallelism,
                random_states=self.random_states,
            ),
        )
        return model

    def _load_model_checkpoint(self, model: NanotronModel) -> NanotronModel:
        unwrapped_model = model.module if isinstance(model, DistributedDataParallel) else model

<<<<<<< HEAD
        # Load or initialize model weights 
        reloaded_from_checkpoint = False
        if self.init_checkpoint_path is not None:
            # Load from a pre existing checkpoint 
            if check_path_is_local(self.init_checkpoint_path):
                # Reload from a training checkpoint 
                log_rank(f"Loading weights from {self.init_checkpoint_path}", logger=logger, level=logging.INFO, rank=0)
                self.param_shard_metadata = load_weights(
                    model=unwrapped_model, parallel_context=self.parallel_context, root_folder=self.init_checkpoint_path
                )
            reloaded_from_checkpoint=True
=======
        # Load or initialize model weights
        reloaded_from_checkpoint = False
        if self.init_checkpoint_path is not None:
            # Load from a pre existing checkpoint
            if check_path_is_local(self.init_checkpoint_path):
                # Reload from a training checkpoint
                log_rank(
                    f"Loading weights from {self.init_checkpoint_path}", logger=logger, level=logging.INFO, rank=0
                )
                self.param_shard_metadata = load_weights(
                    model=unwrapped_model,
                    parallel_context=self.parallel_context,
                    root_folder=self.init_checkpoint_path,
                )
            reloaded_from_checkpoint = True
>>>>>>> 97c13b0d
        if not reloaded_from_checkpoint:
            log_rank("No checkpoint path provided.", logger=logger, level=logging.INFO, rank=0)
            if isinstance(self.config.model.init_method, ExistingCheckpointInit):
                # Initialize model from an pretrained model checkpoint (without optimizer, lr_scheduler...)
                self.param_shard_metadata = load_weights(
                    model=unwrapped_model,
                    parallel_context=self.parallel_context,
                    root_folder=self.config.model.init_method.path,
                )
            elif isinstance(self.config.model.init_method, (RandomInit, SpectralMupInit)):
                unwrapped_model.init_model_randomly(config=self.config)

                # Synchronize parameters so that the model is consistent
                # sync all params across dp
                for _, param in sorted(model.named_parameters(), key=lambda x: x[0]):
                    dist.all_reduce(param, op=dist.ReduceOp.AVG, group=self.parallel_context.dp_pg)

                # sync tied params across tied groups
                for (_, group_ranks), param in sorted(
                    get_tied_id_to_param(
                        parameters=model.parameters(),
                        root_module=unwrapped_model,
                    ).items(),
                    key=lambda x: x[0],
                ):
                    group = self.parallel_context.world_ranks_to_pg[group_ranks]
                    dist.all_reduce(param, op=dist.ReduceOp.AVG, group=group)
            else:
                raise ValueError(f"Unsupported {self.config.model.init_method}")

        return model

    def _init_model(
        self,
        model_builder: Callable[[], NanotronModel],
        target_pp_ranks: Optional[List[int]] = None,
    ) -> NanotronModel:
        config = self.config
        parallel_context = self.parallel_context

        parallel_config = config.parallelism
        make_ddp = parallel_context.data_parallel_size > 1 and not (
            config.optimizer.accumulate_grad_in_fp32 and config.optimizer.zero_stage > 0
        )

        # Build model and set pp ranks
        model = build_model(
            parallel_context=parallel_context,
            dtype=config.model.dtype,
            target_pp_ranks=target_pp_ranks,
            model_builder=model_builder,
        )

        # Initialize rotary embeddings
        for module in model.modules():
            if not isinstance(module, RotaryEmbedding):
                continue
            module.init_rotary_embeddings()

        # Mark some parameters as tied
        self._mark_tied_parameters(model=model, parallel_context=parallel_context, parallel_config=parallel_config)

        # count number of parameters
        num_params = sum(p.numel() for p in model.parameters())
        size_params = sum(p.numel() * p.element_size() for p in model.parameters())
        total_params = torch.tensor(num_params, device="cuda")
        total_size = torch.tensor(size_params, device="cuda")
        dist.all_reduce(total_params, group=parallel_context.tp_pg, async_op=False, op=dist.ReduceOp.SUM)  # TP
        dist.all_reduce(total_params, group=parallel_context.pp_pg, async_op=False, op=dist.ReduceOp.SUM)  # PP
        dist.all_reduce(total_size, group=parallel_context.tp_pg, async_op=False, op=dist.ReduceOp.SUM)
        dist.all_reduce(total_size, group=parallel_context.pp_pg, async_op=False, op=dist.ReduceOp.SUM)

        # TODO @nouamanetazi: better memory logs
        log_rank(
            f"Total number of parameters: {human_format(total_params.item())} ({total_size.item() / 1024**2:.2f}MiB)",
            logger=logger,
            level=logging.INFO,
            group=parallel_context.world_pg,
            rank=0,
        )
        log_rank(
            f"Local number of parameters: {human_format(num_params)} ({size_params / 1024**2:.2f}MiB)",
            logger=logger,
            level=logging.INFO,
            group=parallel_context.dp_pg,
            rank=0,
        )
        log_rank(
            f"[After model building] Memory usage: {torch.cuda.memory_allocated() / 1024**2:.2f}MiB."
            f" Peak allocated: {torch.cuda.max_memory_allocated() / 1024**2:.2f}MiB"
            f" Peak reserved: {torch.cuda.max_memory_reserved() / 1024**2:.2f}MiB",
            logger=logger,
            level=logging.INFO,
            group=parallel_context.dp_pg,
            rank=0,
        )

        # Model make it DDP
        if make_ddp is True:
            # Check that the model has at least one grad. Necessary for DDP
            check_model_has_grad(model=model, parallel_context=parallel_context)
            # TODO @thomasw21: DDP doesn't support broadcasting complex buffers (and we don't really need that broadcasting anyway)
            model = DistributedDataParallel(
                model,
                process_group=parallel_context.dp_pg,
                broadcast_buffers=False,
                bucket_cap_mb=config.model.ddp_bucket_cap_mb,
            )

        # Sanity check the model, all parameters must be NanotronParameter (either tied or sharded)
        sanity_check(root_module=model)

        return model

    def setup_log_writers(
        self,
    ) -> Optional[LoggerWriter]:
        """Setup all log writers on the appropriate ranks

        Args:
            config (Config): The config object
            logger_ranks (Iterable[int]): The ranks that should log
            parallel_context (DistributedProcessGroups): The distributed process groups
        """
        if dist.get_rank(self.parallel_context.world_pg) in self.logger_ranks:
            loggerwriter = LoggerWriter(global_step=self.config.tokens.train_steps)
        else:
            loggerwriter = None

        return loggerwriter

    def pre_save_checkpoint(self) -> Path:
<<<<<<< HEAD
        if wandb is not None and dist.get_rank(self.parallel_context.dp_pg) == 0:
            if self.config.general.wandb_id is None:       
                self.config.general.wandb_id = wandb.run.id
                self.config.general.wandb_project = wandb.run.project
            elif self.config.general.wandb_id is not None and self.config.general.wandb_id!= wandb.run.id:
                log_rank("Update the wandb run due too resume from checkpoint", logger=logger, level=logging.WARNING, rank=0)
                self.config.general.wandb_id = wandb.run.id
                self.config.general.wandb_project = wandb.run.project
=======
>>>>>>> 97c13b0d
        if self.s3_mover is not None:
            self.s3_mover.distributed_wait_for_completion(self.parallel_context.world_pg)
            if self.s3_mover.post_upload_callback_outputs is not None:
                slurm_job_id, slurm_log = self.s3_mover.post_upload_callback_outputs
<<<<<<< HEAD
                log_rank(f"launching eval job: job_id={slurm_job_id} log at {slurm_log} slurm_eval", logger=logger, level=logging.INFO, rank=0)
=======
                self.log_object({"job_id": slurm_job_id, "log": slurm_log}, "slurm_eval")
>>>>>>> 97c13b0d

    def post_save_checkpoint(self):
        # Upload to S3
        if self.s3_mover is not None:
            self.s3_mover.start_uploading()
<<<<<<< HEAD

        elif self.post_checkpoint_callback is not None:
            # If we're not using S3, but we have a post-checkpoint callback for evals
            checkpoint_path = self.config.checkpoints.checkpoints_path / f"{self.config.general.step}"
            self.post_checkpoint_callback(checkpoint_path)

        
=======
>>>>>>> 97c13b0d

    def save_checkpoint(self) -> Path:
        self.pre_save_checkpoint()

        checkpoints_path = self.config.checkpoints.checkpoints_path
        checkpoint_path = checkpoints_path / f"{self.iteration_step}"
        if self.config.checkpoints.checkpoints_path_is_shared_file_system:
            should_mkdir = dist.get_rank(self.parallel_context.world_pg) == 0
        else:
            should_mkdir = bool(int(os.environ.get("LOCAL_RANK", None)) == 0)
        if should_mkdir:
            checkpoint_path.mkdir(parents=True, exist_ok=True)
        dist.barrier(self.parallel_context.world_pg)

        log_rank(f"Saving checkpoint at {checkpoint_path}", logger=logger, level=logging.WARNING, rank=0)

        # Update step/samples numbers before we save the config
        self.config.general.step = self.metadata.last_train_step
        self.config.general.consumed_train_samples = self.metadata.consumed_train_samples

        save(
            model=self.unwrapped_model,
            optimizer=self.optimizer,
            lr_scheduler=self.lr_scheduler,
            should_save_model=bool(
                dist.get_rank(self.parallel_context.dp_pg) == 0
            ),  # We only save the weights on DP==0
            should_save_optimizer=True,
            should_save_lr_scheduler=bool(
                dist.get_rank(self.parallel_context.world_pg) == 0
            ),  # We only save the lr_scheduler on world_rank==0
            should_save_config=bool(
                dist.get_rank(self.parallel_context.world_pg) == 0
            ),  # We only save the config on world_rank==0
            parallel_context=self.parallel_context,
            root_folder=checkpoint_path,
            training_metadata=self.metadata,
            config=self.config,
        )
        save_random_states(
            random_states=self.random_states, parallel_context=self.parallel_context, root_folder=checkpoint_path
        )
        with open(checkpoints_path / "latest.txt", mode="w") as fo:
            fo.write(f"{self.iteration_step}")

        if hasattr(self.model_config, "to_json_file"):
            self.model_config.to_json_file(checkpoint_path / MODEL_CONFIG_FILE_NAME)
        else:
            with open(checkpoint_path / MODEL_CONFIG_FILE_NAME, mode="w") as fo:
                fo.write(json.dumps(asdict(self.model_config)))

        self.post_save_checkpoint()

        return checkpoint_path

    def _mark_tied_parameters(
        self,
        model: NanotronModel,
        parallel_context: ParallelContext,
        parallel_config: Optional[ParallelismArgs] = None,
    ):
        mark_tied_parameters(model=model, parallel_context=parallel_context, parallel_config=parallel_config)


def mark_tied_parameters(
    model: NanotronModel, parallel_context: ParallelContext, parallel_config: Optional[ParallelismArgs] = None
):
    # Tie embeddings
    embeddings_lm_head_tied_names = model.get_embeddings_lm_head_tied_names()
    if len(embeddings_lm_head_tied_names) > 0:
        shared_embeddings = [
            (
                target,
                (
                    parallel_context.get_global_rank(
                        ep_rank=dist.get_rank(parallel_context.expert_pg),
                        pp_rank=get_pp_rank_of(target, module=model),
                        dp_rank=dist.get_rank(parallel_context.dp_pg),
                        tp_rank=dist.get_rank(parallel_context.tp_pg),
                    ),
                ),
            )
            for target in embeddings_lm_head_tied_names
        ]
        tie_parameters(
            root_module=model, ties=shared_embeddings, parallel_context=parallel_context, reduce_op=dist.ReduceOp.SUM
        )

    # Tie custom params
    model.tie_custom_params()

    # Sync all parameters that have the same name and that are not sharded across TP and EXP
    assert not isinstance(model, DistributedDataParallel), "model shouldn't be DDP at this point"
    mark_unsharded_params_as_tied_across_tp(model, parallel_context, parallel_config)
    mark_unsharded_params_as_tied_across_expert(model, parallel_context, parallel_config)

    create_pg_for_tied_weights(root_module=model, parallel_context=parallel_context)


def mark_unsharded_params_as_tied_across_tp(
    model: NanotronModel, parallel_context: ParallelContext, parallel_config: "ParallelismArgs"
):
    for module_name, module in model.named_modules():
        for param_name, param in module.named_parameters(recurse=False):
            name = f"{module_name}.{param_name}"

            if isinstance(param, NanotronParameter):
                # We skip tying if param already tied or sharded along tp
                if param.is_tied:
                    continue

                if param.is_sharded:
                    sharded_info = param.get_sharded_info()
                    if sharded_info.is_tp_sharded(parallel_context=parallel_context):
                        continue

            if isinstance(module, TensorParallelRowLinear) and "bias" == param_name:
                # bias for TensorParallelRowLinear only exists on TP=0 so we don't need to tie it
                continue

            shared_weights = [
                (
                    name,
                    # sync across TP group
                    tuple(sorted(dist.get_process_group_ranks(parallel_context.tp_pg))),
                )
            ]

            if parallel_config is None or parallel_config.tp_mode is TensorParallelLinearMode.ALL_REDUCE:
                # We add `reduce_op=None` in order to signal that the weight are synced by design without needing to reduce
                # when TP=2 we have LN that is duplicated across TP, so by design it's tied
                reduce_op = None
            else:
                reduce_op = dist.ReduceOp.SUM

            tie_parameters(
                root_module=model, ties=shared_weights, parallel_context=parallel_context, reduce_op=reduce_op
            )


def mark_unsharded_params_as_tied_across_expert(
    model: NanotronModel, parallel_context: ParallelContext, parallel_config: "ParallelismArgs"
):
    for module_name, module in model.named_modules():
        for param_name, param in module.named_parameters(recurse=False):
            name = f"{module_name}.{param_name}"

            if isinstance(param, NanotronParameter):
                # We skip tying if param already tied or sharded along expert
                if param.is_tied:
                    continue

                if param.is_sharded:
                    sharded_info = param.get_sharded_info()
                    if sharded_info.is_expert_sharded(parallel_context):
                        continue

            shared_weights = [
                (
                    name,
                    # sync across expert group
                    tuple(sorted(dist.get_process_group_ranks(parallel_context.expert_pg))),
                )
            ]

            # Besides MoE block which sees shards tokens, the rest of the model sees the full tokens
            # so we don't need to reduce the gradients across expert group
            reduce_op = None

            tie_parameters(
                root_module=model, ties=shared_weights, parallel_context=parallel_context, reduce_op=reduce_op
            )<|MERGE_RESOLUTION|>--- conflicted
+++ resolved
@@ -263,15 +263,9 @@
         self.init_checkpoint_path = parse_ckpt_path(config=self.config, parallel_context=self.parallel_context)
 
     def post_init(self):
-<<<<<<< HEAD
         # S3 Mover and save initial state (only if we need to upload checkpoints on s3)
         if self.config.s3_upload is not None and self.config.s3_upload.upload_s3_path is not None:
             # Only local rank 0 should upload
-=======
-        # S3 Mover and save initial state
-        if self.config.s3_upload is not None:
-            # NOTE: Only local rank 0 should upload
->>>>>>> 97c13b0d
             dummy = bool(int(os.environ.get("LOCAL_RANK", None)) != 0)
             self.s3_mover = S3Mover(
                 local_path=self.config.checkpoints.checkpoints_path,
@@ -284,7 +278,6 @@
             )
         else:
             self.s3_mover = None
-<<<<<<< HEAD
         if dist.get_rank(self.parallel_context.world_pg) == 0:
             # check if slurm is configured
             # TODO @eliebak rewrite the logic by self.slurm + there can be s3upload AND checkpoint path local which is not support for now
@@ -301,9 +294,6 @@
                 self.post_checkpoint_callback = None
         else:
             self.post_checkpoint_callback = None
-=======
-
->>>>>>> 97c13b0d
     def pre_training(self, *args, **kwargs):
         self._print_training_plan()
 
@@ -341,30 +331,17 @@
 
             
     def post_train_step(self):
-<<<<<<< HEAD
-=======
-
         # Update our background upload/removal of checkpoints
         if self.s3_mover is not None:
             self.s3_mover.update()
->>>>>>> 97c13b0d
-
-        # Update our background upload/removal of checkpoints
-        if self.s3_mover is not None:
-            self.s3_mover.update()
 
     def post_training(self):
         if self.s3_mover is not None:
             self.s3_mover.distributed_wait_for_completion(group=self.parallel_context.world_pg)
+    
     def post_training(self):
         if self.s3_mover is not None:
             self.s3_mover.distributed_wait_for_completion(group=self.parallel_context.world_pg)
-<<<<<<< HEAD
-        
-        if dist.get_rank(self.parallel_context.world_pg) == 0 and wandb is not None:
-            wandb.finish()
-=======
->>>>>>> 97c13b0d
 
     
     def _print_training_plan(self):
@@ -771,7 +748,6 @@
     def _load_model_checkpoint(self, model: NanotronModel) -> NanotronModel:
         unwrapped_model = model.module if isinstance(model, DistributedDataParallel) else model
 
-<<<<<<< HEAD
         # Load or initialize model weights 
         reloaded_from_checkpoint = False
         if self.init_checkpoint_path is not None:
@@ -783,23 +759,7 @@
                     model=unwrapped_model, parallel_context=self.parallel_context, root_folder=self.init_checkpoint_path
                 )
             reloaded_from_checkpoint=True
-=======
-        # Load or initialize model weights
-        reloaded_from_checkpoint = False
-        if self.init_checkpoint_path is not None:
-            # Load from a pre existing checkpoint
-            if check_path_is_local(self.init_checkpoint_path):
-                # Reload from a training checkpoint
-                log_rank(
-                    f"Loading weights from {self.init_checkpoint_path}", logger=logger, level=logging.INFO, rank=0
-                )
-                self.param_shard_metadata = load_weights(
-                    model=unwrapped_model,
-                    parallel_context=self.parallel_context,
-                    root_folder=self.init_checkpoint_path,
-                )
-            reloaded_from_checkpoint = True
->>>>>>> 97c13b0d
+
         if not reloaded_from_checkpoint:
             log_rank("No checkpoint path provided.", logger=logger, level=logging.INFO, rank=0)
             if isinstance(self.config.model.init_method, ExistingCheckpointInit):
@@ -932,7 +892,7 @@
         return loggerwriter
 
     def pre_save_checkpoint(self) -> Path:
-<<<<<<< HEAD
+
         if wandb is not None and dist.get_rank(self.parallel_context.dp_pg) == 0:
             if self.config.general.wandb_id is None:       
                 self.config.general.wandb_id = wandb.run.id
@@ -941,32 +901,21 @@
                 log_rank("Update the wandb run due too resume from checkpoint", logger=logger, level=logging.WARNING, rank=0)
                 self.config.general.wandb_id = wandb.run.id
                 self.config.general.wandb_project = wandb.run.project
-=======
->>>>>>> 97c13b0d
         if self.s3_mover is not None:
             self.s3_mover.distributed_wait_for_completion(self.parallel_context.world_pg)
             if self.s3_mover.post_upload_callback_outputs is not None:
                 slurm_job_id, slurm_log = self.s3_mover.post_upload_callback_outputs
-<<<<<<< HEAD
                 log_rank(f"launching eval job: job_id={slurm_job_id} log at {slurm_log} slurm_eval", logger=logger, level=logging.INFO, rank=0)
-=======
-                self.log_object({"job_id": slurm_job_id, "log": slurm_log}, "slurm_eval")
->>>>>>> 97c13b0d
 
     def post_save_checkpoint(self):
         # Upload to S3
         if self.s3_mover is not None:
             self.s3_mover.start_uploading()
-<<<<<<< HEAD
 
         elif self.post_checkpoint_callback is not None:
             # If we're not using S3, but we have a post-checkpoint callback for evals
             checkpoint_path = self.config.checkpoints.checkpoints_path / f"{self.config.general.step}"
             self.post_checkpoint_callback(checkpoint_path)
-
-        
-=======
->>>>>>> 97c13b0d
 
     def save_checkpoint(self) -> Path:
         self.pre_save_checkpoint()
