--- conflicted
+++ resolved
@@ -1,10 +1,6 @@
 checkpoints:
   checkpoint_interval: 10
-<<<<<<< HEAD
   checkpoints_path: /fsx/haojun/nanotron/checkpoints
-=======
-  checkpoints_path: checkpoints
->>>>>>> 6a4a5370
   checkpoints_path_is_shared_file_system: false
   resume_checkpoint_path: null
   save_initial_state: false
