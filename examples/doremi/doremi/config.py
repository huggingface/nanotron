--- conflicted
+++ resolved
@@ -3,25 +3,7 @@
 from typing import List, Optional, Union
 
 import torch
-<<<<<<< HEAD
-import yaml
-from nanotron.config import (
-    CheckpointsArgs,
-    DataArgs,
-    GeneralArgs,
-    LoggingArgs,
-    ModelArgs,
-    OptimizerArgs,
-    ParallelismArgs,
-    ProfilerArgs,
-    TokenizerArgs,
-    TokensArgs,
-    get_config_from_file,
-)
-from nanotron.config.utils_config import serialize
-=======
 from nanotron.config import Config
->>>>>>> 693628ec
 
 
 @dataclass
