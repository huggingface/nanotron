--- conflicted
+++ resolved
@@ -134,20 +134,6 @@
             num_tokens_needed_for_training = (
                 num_remaining_train_steps * trainer.global_batch_size * trainer.sequence_length
             )
-<<<<<<< HEAD
-
-            if num_tokens_needed_for_training <= total_tokens_dataset:
-                print("intentionally skipping this step for repeat 33 epochs")
-                print(
-                    f"Dataset is too small for steps ({total_tokens_dataset} < {num_tokens_needed_for_training}), "
-                    f"Try train_steps<={len(dataloader.dataset) // trainer.global_batch_size + trainer.start_iteration_step}"
-                )
-
-            # assert num_tokens_needed_for_training <= total_tokens_dataset, (
-            #     f"Dataset is too small for steps ({total_tokens_dataset} < {num_tokens_needed_for_training}), "
-            #     f"Try train_steps<={len(dataloader.dataset) // trainer.global_batch_size + trainer.start_iteration_step}"
-            # )
-=======
             assert num_tokens_needed_for_training <= total_tokens_dataset, (
                 f"Dataset is too small for steps ({total_tokens_dataset} < {num_tokens_needed_for_training}), "
                 f"Try train_steps<={len(dataloader.dataset) // trainer.global_batch_size + trainer.iteration_step}"
@@ -186,7 +172,6 @@
         )
 
         return train_dataloader
->>>>>>> 5f82f7a2
     else:
         raise ValueError(f"Unhandled case of `self.config.data.dataset`. Got: {data.dataset}")
 
