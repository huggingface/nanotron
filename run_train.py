"""
Nanotron training script.

Usage:
```
export CUDA_DEVICE_MAX_CONNECTIONS=1 # important for some distributed operations
python -u -m torch.distributed.run --nproc_per_node=2 run_train.py --config-file examples/tinyllama.yaml
```
"""
import argparse
from typing import Dict, cast

import numpy as np
from nanotron import logging
from nanotron.config import DataArgs, DatasetStageArgs, NanosetDatasetsArgs, PretrainDatasetsArgs
from nanotron.data.dataloader_builder import build_nanoset_dataloader
from nanotron.dataloader import (
    clm_process,
    dummy_infinite_data_generator,
    get_datasets,
    get_train_dataloader,
)
from nanotron.helpers import (
    compute_remain_train_steps_of_a_data_stage_from_ckp,
    get_consumed_train_samples_of_a_data_stage_from_ckp,
)
from nanotron.logging import log_rank
from nanotron.parallel.pipeline_parallel.utils import get_input_output_pp_ranks
from nanotron.trainer import DistributedTrainer
from nanotron.utils import main_rank_first, has_length
from torch.utils.data import DataLoader

try:
    from huggingface_hub import __version__ as hf_hub_version
    from transformers import AutoTokenizer
    from transformers import __version__ as tf_version
except ImportError:
    hf_hub_version = None
    tf_version = None

logger = logging.get_logger(__name__)


def get_dataloader_from_data_stage(
    trainer: DistributedTrainer,
    data: DataArgs,
    consumed_train_samples: int,
    num_remaining_train_steps: int,
):
    """
    Returns a dataloader for a given data stage.

    data: The data configuration for the current stage.
    consumed_train_samples: The number of samples consumed by the model in the this stage (each stage starts from zero).
    num_remaining_train_steps: The number of remaining training steps for this stage.
    """
    assert consumed_train_samples >= 0, "consumed_train_samples should be greater than 0"
    assert num_remaining_train_steps >= 0, "num_remaining_train_steps should be greater than 0"

    # First, we need to know which ranks to feed the dataloader to
    input_pp_rank, output_pp_rank = get_input_output_pp_ranks(model=trainer.model)

    # Case 1: Dummy data generator
    if data.dataset is None:
        log_rank("Using dummy data generator", logger=logger, level=logging.INFO, rank=0)
        dataloader = dummy_infinite_data_generator(
            micro_batch_size=trainer.micro_batch_size,
            sequence_length=trainer.sequence_length,
            input_pp_rank=input_pp_rank,
            output_pp_rank=output_pp_rank,
            vocab_size=trainer.model_config.vocab_size,
            seed=data.seed,
            parallel_context=trainer.parallel_context,
        )()

    # Case 2: HuggingFace datasets
    elif isinstance(data.dataset, PretrainDatasetsArgs):
        log_rank("Using `datasets` library", logger=logger, level=logging.INFO, rank=0)
        tokenizer_path = trainer.config.tokenizer.tokenizer_name_or_path
        log_rank(
            f"Loading tokenizer from {tokenizer_path} and transformers/hf_hub versions {tf_version, hf_hub_version}",
            logger=logger,
            level=logging.INFO,
            rank=0,
        )

        # We need to the 1st device to process dataset and cache it, then other devices load from cache
        with main_rank_first(trainer.parallel_context.world_pg):
            # TODO @nouamanetazi: this may timeout before 1st device finishes processing dataset. Can we have a ctxmanager to modify timeout?
            # TODO: generalise to include  for validation/test splits

            # We load the raw dataset
            raw_dataset = get_datasets(
                hf_dataset_or_datasets=data.dataset.hf_dataset_or_datasets,
                hf_dataset_config_name=data.dataset.hf_dataset_config_name,
                splits=data.dataset.hf_dataset_splits,
                streaming_hf = True # Testing an IterableDataset
            )["train"]

            tokenizer = AutoTokenizer.from_pretrained(tokenizer_path)
            tokenizer.pad_token = tokenizer.eos_token
            tokenizer.padding_side = "left"

            # Check that tokenizer's vocab size is smaller than the model's vocab size
            assert (
                tokenizer.vocab_size <= trainer.model_config.vocab_size
            ), f"Tokenizer's vocab size ({tokenizer.vocab_size}) is larger than the model's vocab size ({trainer.model_config.vocab_size})"

            # We apply the Causal Language Modeling preprocessing
            train_dataset = clm_process(
                raw_dataset=raw_dataset,
                tokenizer=tokenizer,
                text_column_name=data.dataset.text_column_name,
                dataset_processing_num_proc_per_process=data.dataset.dataset_processing_num_proc_per_process,
                dataset_overwrite_cache=data.dataset.dataset_overwrite_cache,
                sequence_length=trainer.sequence_length,
            )

            # We load the processed dataset on the ranks requiring it
            dataloader = get_train_dataloader(
                train_dataset=train_dataset,
                sequence_length=trainer.sequence_length,
                parallel_context=trainer.parallel_context,
                input_pp_rank=input_pp_rank,
                output_pp_rank=output_pp_rank,
                micro_batch_size=trainer.micro_batch_size,
                consumed_train_samples=consumed_train_samples,
                dataloader_num_workers=data.num_loading_workers,
                seed_worker=data.seed,
                dataloader_drop_last=True,
            )

            # Check if we have enough samples for train_steps
<<<<<<< HEAD
            if has_length(train_dataset):
                total_tokens_dataset = len(dataloader.dataset) * trainer.sequence_length
                num_tokens_needed_for_training = (
                    num_remaining_train_steps * trainer.global_batch_size * trainer.sequence_length
                )
                assert num_tokens_needed_for_training <= total_tokens_dataset, (
                    f"Dataset is too small for steps ({total_tokens_dataset} < {num_tokens_needed_for_training}), "
                    f"Try train_steps<={len(dataloader.dataset) // trainer.global_batch_size + trainer.iteration_step}"
                )
=======
            total_tokens_dataset = len(dataloader.dataset) * trainer.sequence_length
            num_tokens_needed_for_training = (
                num_remaining_train_steps * trainer.global_batch_size * trainer.sequence_length
            )
            assert num_tokens_needed_for_training <= total_tokens_dataset, (
                f"Dataset is too small for steps ({total_tokens_dataset} < {num_tokens_needed_for_training}), "
                f"Try train_steps<={len(dataloader.dataset) // trainer.global_batch_size + trainer.iteration_step}"
            )

    # Case 3: Nanosets
    elif isinstance(data.dataset, NanosetDatasetsArgs):
        # Get tokenizer cardinality
        tokenizer = AutoTokenizer.from_pretrained(trainer.config.tokenizer.tokenizer_name_or_path)
        token_dtype = np.int32 if len(tokenizer) > np.iinfo(np.uint16).max + 1 else np.uint16
        del tokenizer
        # Create Nanoset
        from nanotron.data.nanoset import Nanoset

        with main_rank_first(trainer.parallel_context.world_pg):
            train_dataset = Nanoset(
                dataset_paths=data.dataset.dataset_path,
                dataset_weights=data.dataset.dataset_weights,
                sequence_length=trainer.sequence_length,
                token_dtype=token_dtype,
                train_split_num_samples=trainer.config.tokens.train_steps * trainer.global_batch_size,
                random_seed=data.seed,
            )

        # Prepare dataloader
        train_dataloader = build_nanoset_dataloader(
            train_dataset,
            trainer.sequence_length,
            parallel_context=trainer.parallel_context,
            input_pp_rank=input_pp_rank,
            output_pp_rank=output_pp_rank,
            micro_batch_size=trainer.micro_batch_size,
            consumed_train_samples=consumed_train_samples,
            dataloader_num_workers=data.num_loading_workers,
            dataloader_drop_last=True,
        )

        return train_dataloader
>>>>>>> c8155170
    else:
        raise ValueError(f"Unhandled case of `self.config.data.dataset`. Got: {data.dataset}")

    return dataloader


def get_dataloader(trainer: DistributedTrainer) -> Dict[str, DataLoader]:
    dataloaders = {}

    for stage_idx, stage in enumerate(trainer.config.data_stages):
        # NOTE: we only create the dataloader for the first stage,
        # then we lazy initialize the dataloader for the other stages
        stage = cast(DatasetStageArgs, stage)
        consumed_train_samples = get_consumed_train_samples_of_a_data_stage_from_ckp(stage, trainer.metadata)
        assert (
            consumed_train_samples is not None
        ), f"Cannot find consumed_train_samples for stage {stage.start_training_step} in the checkpoint"

        num_remaining_train_steps = compute_remain_train_steps_of_a_data_stage_from_ckp(
            stage, trainer.config, trainer.metadata
        )
        log_rank(
            f"[Training Plan] Stage {stage.name} has {num_remaining_train_steps} remaining training steps and has consumed {consumed_train_samples} samples",
            logger=logger,
            level=logging.INFO,
            rank=0,
        )

        dataloader = (
            get_dataloader_from_data_stage(
                trainer,
                stage.data,
                consumed_train_samples=consumed_train_samples,
                num_remaining_train_steps=num_remaining_train_steps,
            )
            if stage_idx == 0
            else lambda stage=stage: get_dataloader_from_data_stage(
                trainer,
                stage.data,
                consumed_train_samples=consumed_train_samples,
                num_remaining_train_steps=num_remaining_train_steps,
            )
        )
        dataloaders[stage.name] = dataloader
    return dataloaders


def get_args():
    parser = argparse.ArgumentParser()
    parser.add_argument("--config-file", type=str, required=True, help="Path to the YAML or python config file")
    return parser.parse_args()


if __name__ == "__main__":
    args = get_args()
    config_file = args.config_file

    # Load trainer and data
    trainer = DistributedTrainer(config_file)
    dataloader = get_dataloader(trainer)

    # Train
    trainer.train(dataloader)<|MERGE_RESOLUTION|>--- conflicted
+++ resolved
@@ -131,7 +131,6 @@
             )
 
             # Check if we have enough samples for train_steps
-<<<<<<< HEAD
             if has_length(train_dataset):
                 total_tokens_dataset = len(dataloader.dataset) * trainer.sequence_length
                 num_tokens_needed_for_training = (
@@ -141,15 +140,6 @@
                     f"Dataset is too small for steps ({total_tokens_dataset} < {num_tokens_needed_for_training}), "
                     f"Try train_steps<={len(dataloader.dataset) // trainer.global_batch_size + trainer.iteration_step}"
                 )
-=======
-            total_tokens_dataset = len(dataloader.dataset) * trainer.sequence_length
-            num_tokens_needed_for_training = (
-                num_remaining_train_steps * trainer.global_batch_size * trainer.sequence_length
-            )
-            assert num_tokens_needed_for_training <= total_tokens_dataset, (
-                f"Dataset is too small for steps ({total_tokens_dataset} < {num_tokens_needed_for_training}), "
-                f"Try train_steps<={len(dataloader.dataset) // trainer.global_batch_size + trainer.iteration_step}"
-            )
 
     # Case 3: Nanosets
     elif isinstance(data.dataset, NanosetDatasetsArgs):
@@ -184,7 +174,6 @@
         )
 
         return train_dataloader
->>>>>>> c8155170
     else:
         raise ValueError(f"Unhandled case of `self.config.data.dataset`. Got: {data.dataset}")
 
